--- conflicted
+++ resolved
@@ -11,14 +11,8 @@
 
 import numpy as np
 
-<<<<<<< HEAD
 from openmc import Mesh, Filter, Trigger, Nuclide, TallyDerivative
-from openmc.cross import CrossScore, CrossNuclide, CrossFilter
-from openmc.aggregate import AggregateScore, AggregateNuclide, AggregateFilter
-=======
-from openmc import Mesh, Filter, Trigger, Nuclide
 from openmc.arithmetic import *
->>>>>>> 1abb847f
 from openmc.filter import _FILTER_TYPES
 import openmc.checkvalue as cv
 from openmc.clean_xml import *
