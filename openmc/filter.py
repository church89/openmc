--- conflicted
+++ resolved
@@ -9,12 +9,8 @@
                               check_greater_than, _isinstance
 
 _FILTER_TYPES = ['universe', 'material', 'cell', 'cellborn', 'surface',
-<<<<<<< HEAD
-                 'mesh', 'energy', 'energyout', 'distribcell', 'delayedgroup']
-=======
                  'mesh', 'energy', 'energyout', 'mu', 'polar', 'azimuthal',
-                 'distribcell']
->>>>>>> 3ffc4660
+                 'distribcell', 'delayedgroup']
 
 class Filter(object):
     """A filter used to constrain a tally to a specific criterion, e.g. only tally
