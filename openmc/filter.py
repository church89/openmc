--- conflicted
+++ resolved
@@ -152,13 +152,8 @@
                           'value'.format(edge, self.type)
                     raise ValueError(msg)
                 elif edge < 0.:
-<<<<<<< HEAD
-                    msg = 'Unable to add bin edge "{0}" to a {1} Filter ' \
+                    msg = 'Unable to add bin edge "{0}" to a "{1}" Filter ' \
                           'since it is a negative value'.format(edge, self.type)
-=======
-                    msg = 'Unable to add bin edge "{0}" to a "{1}" Filter ' \
-                          'since it is a negative value'.format(edge, self._type)
->>>>>>> 55291578
                     raise ValueError(msg)
 
             # Check that bin edges are monotonically increasing
@@ -215,13 +210,8 @@
     def stride(self, stride):
         check_type('filter stride', stride, Integral)
         if stride < 0:
-<<<<<<< HEAD
-            msg = 'Unable to set stride "{0}" for a {1} Filter since it is a ' \
-                  'negative value'.format(stride, self.type)
-=======
-            msg = 'Unable to set stride "{0}" for a "{1}" Filter since it is a ' \
-                  'negative value'.format(stride, self._type)
->>>>>>> 55291578
+            msg = 'Unable to set stride "{0}" for a "{1}" Filter since it ' \
+                  'is a negative value'.format(stride, self.type)
             raise ValueError(msg)
 
         self._stride = stride
@@ -279,11 +269,8 @@
         """
 
         if not self.can_merge(filter):
-<<<<<<< HEAD
-            msg = 'Unable to merge {0} with {1} filters'.format(self.type, filter.type)
-=======
-            msg = 'Unable to merge "{0}" with "{1}" filters'.format(self._type, filter._type)
->>>>>>> 55291578
+            msg = 'Unable to merge "{0}" with "{1}" ' \
+                  'filters'.format(self.type, filter.type)
             raise ValueError(msg)
 
         # Create deep copy of filter to return as merged filter
