import sys
from collections import OrderedDict
from collections.abc import Iterable, Mapping, MutableMapping
from io import StringIO
from itertools import chain
from math import log10
from numbers import Integral, Real
import os
import shutil
import tempfile
from warnings import warn

import numpy as np
import h5py

from . import HDF5_VERSION, HDF5_VERSION_MAJOR
from .ace import Library, Table, get_table
from .data import ATOMIC_SYMBOL, K_BOLTZMANN, EV_PER_MEV
from .endf import Evaluation, SUM_RULES, get_head_record, get_tab1_record
from .fission_energy import FissionEnergyRelease
from .function import Tabulated1D, Sum, ResonancesWithBackground
from .grid import linearize, thin
from .njoy import make_ace
from .product import Product
from .reaction import Reaction, _get_photon_products_ace
from . import resonance as res
from .urr import ProbabilityTables
import openmc.checkvalue as cv
from openmc.mixin import EqualityMixin


# Fractions of resonance widths used for reconstructing resonances
_RESONANCE_ENERGY_GRID = np.logspace(-3, 3, 61)


def _get_metadata(zaid, metastable_scheme='nndc'):
    """Return basic identifying data for a nuclide with a given ZAID.

    Parameters
    ----------
    zaid : int
        ZAID (1000*Z + A) obtained from a library
    metastable_scheme : {'nndc', 'mcnp'}
        Determine how ZAID identifiers are to be interpreted in the case of
        a metastable nuclide. Because the normal ZAID (=1000*Z + A) does not
        encode metastable information, different conventions are used among
        different libraries. In MCNP libraries, the convention is to add 400
        for a metastable nuclide except for Am242m, for which 95242 is
        metastable and 95642 (or 1095242 in newer libraries) is the ground
        state. For NNDC libraries, ZAID is given as 1000*Z + A + 100*m.

    Returns
    -------
    name : str
        Name of the table
    element : str
        The atomic symbol of the isotope in the table; e.g., Zr.
    Z : int
        Number of protons in the nucleus
    mass_number : int
        Number of nucleons in the nucleus
    metastable : int
        Metastable state of the nucleus. A value of zero indicates ground state.

    """

    cv.check_type('zaid', zaid, int)
    cv.check_value('metastable_scheme', metastable_scheme, ['nndc', 'mcnp'])

    Z = zaid // 1000
    mass_number = zaid % 1000

    if metastable_scheme == 'mcnp':
        if zaid > 1000000:
            # New SZA format
            Z = Z % 1000
            if zaid == 1095242:
                metastable = 0
            else:
                metastable = zaid // 1000000
        else:
            if zaid == 95242:
                metastable = 1
            elif zaid == 95642:
                metastable = 0
            else:
                metastable = 1 if mass_number > 300 else 0
    elif metastable_scheme == 'nndc':
        metastable = 1 if mass_number > 300 else 0

    while mass_number > 3 * Z:
        mass_number -= 100

    # Determine name
    element = ATOMIC_SYMBOL[Z]
    name = '{}{}'.format(element, mass_number)
    if metastable > 0:
        name += '_m{}'.format(metastable)

    return (name, element, Z, mass_number, metastable)


class IncidentNeutron(EqualityMixin):
    """Continuous-energy neutron interaction data.

    This class stores data derived from an ENDF-6 format neutron interaction
    sublibrary. Instances of this class are not normally instantiated by the
    user but rather created using the factory methods
    :meth:`IncidentNeutron.from_hdf5`, :meth:`IncidentNeutron.from_ace`, and
    :math:`IncidentNeutron.from_endf`.

    Parameters
    ----------
    name : str
        Name of the nuclide using the GND naming convention
    atomic_number : int
        Number of protons in the target nucleus
    mass_number : int
        Number of nucleons in the target nucleus
    metastable : int
        Metastable state of the target nucleus. A value of zero indicates ground
        state.
    atomic_weight_ratio : float
        Atomic mass ratio of the target nuclide.
    kTs : Iterable of float
        List of temperatures of the target nuclide in the data set.
        The temperatures have units of eV.

    Attributes
    ----------
    atomic_number : int
        Number of protons in the target nucleus
    atomic_symbol : str
        Atomic symbol of the nuclide, e.g., 'Zr'
    atomic_weight_ratio : float
        Atomic weight ratio of the target nuclide.
    fission_energy : None or openmc.data.FissionEnergyRelease
        The energy released by fission, tabulated by component (e.g. prompt
        neutrons or beta particles) and dependent on incident neutron energy
    mass_number : int
        Number of nucleons in the target nucleus
    metastable : int
        Metastable state of the target nucleus. A value of zero indicates ground
        state.
    name : str
        Name of the nuclide using the GND naming convention
    reactions : collections.OrderedDict
        Contains the cross sections, secondary angle and energy distributions,
        and other associated data for each reaction. The keys are the MT values
        and the values are Reaction objects.
    resonances : openmc.data.Resonances or None
        Resonance parameters
    summed_reactions : collections.OrderedDict
        Contains summed cross sections, e.g., the total cross section. The keys
        are the MT values and the values are Reaction objects.
    temperatures : list of str
        List of string representations the temperatures of the target nuclide
        in the data set.  The temperatures are strings of the temperature,
        rounded to the nearest integer; e.g., '294K'
    kTs : Iterable of float
        List of temperatures of the target nuclide in the data set.
        The temperatures have units of eV.
    urr : dict
        Dictionary whose keys are temperatures (e.g., '294K') and values are
        unresolved resonance region probability tables.

    """

    def __init__(self, name, atomic_number, mass_number, metastable,
                 atomic_weight_ratio, kTs):
        self.name = name
        self.atomic_number = atomic_number
        self.mass_number = mass_number
        self.metastable = metastable
        self.atomic_weight_ratio = atomic_weight_ratio
        self.kTs = kTs
        self.energy = {}
        self._fission_energy = None
        self.reactions = OrderedDict()
        self.summed_reactions = OrderedDict()
        self._urr = {}
        self._resonances = None

    def __contains__(self, mt):
        return mt in self.reactions or mt in self.summed_reactions

    def __getitem__(self, mt):
        if mt in self.reactions:
            return self.reactions[mt]
        elif mt in self.summed_reactions:
            return self.summed_reactions[mt]
        else:
            raise KeyError('No reaction with MT={}.'.format(mt))

    def __repr__(self):
        return "<IncidentNeutron: {}>".format(self.name)

    def __iter__(self):
        return iter(self.reactions.values())

    @property
    def name(self):
        return self._name

    @property
    def atomic_number(self):
        return self._atomic_number

    @property
    def mass_number(self):
        return self._mass_number

    @property
    def metastable(self):
        return self._metastable

    @property
    def atomic_weight_ratio(self):
        return self._atomic_weight_ratio

    @property
    def fission_energy(self):
        return self._fission_energy

    @property
    def reactions(self):
        return self._reactions

    @property
    def resonances(self):
        return self._resonances

    @property
    def summed_reactions(self):
        return self._summed_reactions

    @property
    def urr(self):
        return self._urr

    @property
    def temperatures(self):
        return ["{}K".format(int(round(kT / K_BOLTZMANN))) for kT in self.kTs]

    @name.setter
    def name(self, name):
        cv.check_type('name', name, str)
        self._name = name

    @property
    def atomic_symbol(self):
        return ATOMIC_SYMBOL[self.atomic_number]

    @atomic_number.setter
    def atomic_number(self, atomic_number):
        cv.check_type('atomic number', atomic_number, Integral)
        cv.check_greater_than('atomic number', atomic_number, 0, True)
        self._atomic_number = atomic_number

    @mass_number.setter
    def mass_number(self, mass_number):
        cv.check_type('mass number', mass_number, Integral)
        cv.check_greater_than('mass number', mass_number, 0, True)
        self._mass_number = mass_number

    @metastable.setter
    def metastable(self, metastable):
        cv.check_type('metastable', metastable, Integral)
        cv.check_greater_than('metastable', metastable, 0, True)
        self._metastable = metastable

    @atomic_weight_ratio.setter
    def atomic_weight_ratio(self, atomic_weight_ratio):
        cv.check_type('atomic weight ratio', atomic_weight_ratio, Real)
        cv.check_greater_than('atomic weight ratio', atomic_weight_ratio, 0.0)
        self._atomic_weight_ratio = atomic_weight_ratio

    @fission_energy.setter
    def fission_energy(self, fission_energy):
        cv.check_type('fission energy release', fission_energy,
                      FissionEnergyRelease)
        self._fission_energy = fission_energy

    @reactions.setter
    def reactions(self, reactions):
        cv.check_type('reactions', reactions, Mapping)
        self._reactions = reactions

    @resonances.setter
    def resonances(self, resonances):
        cv.check_type('resonances', resonances, res.Resonances)
        self._resonances = resonances

    @summed_reactions.setter
    def summed_reactions(self, summed_reactions):
        cv.check_type('summed reactions', summed_reactions, Mapping)
        self._summed_reactions = summed_reactions

    @urr.setter
    def urr(self, urr):
        cv.check_type('probability table dictionary', urr, MutableMapping)
        for key, value in urr:
            cv.check_type('probability table temperature', key, str)
            cv.check_type('probability tables', value, ProbabilityTables)
        self._urr = urr

    def add_temperature_from_ace(self, ace_or_filename, metastable_scheme='nndc'):
        """Append data from an ACE file at a different temperature.

        Parameters
        ----------
        ace_or_filename : openmc.data.ace.Table or str
            ACE table to read from. If given as a string, it is assumed to be
            the filename for the ACE file.
        metastable_scheme : {'nndc', 'mcnp'}
            Determine how ZAID identifiers are to be interpreted in the case of
            a metastable nuclide. Because the normal ZAID (=1000*Z + A) does not
            encode metastable information, different conventions are used among
            different libraries. In MCNP libraries, the convention is to add 400
            for a metastable nuclide except for Am242m, for which 95242 is
            metastable and 95642 (or 1095242 in newer libraries) is the ground
            state. For NNDC libraries, ZAID is given as 1000*Z + A + 100*m.

        """

        data = IncidentNeutron.from_ace(ace_or_filename, metastable_scheme)

        # Check if temprature already exists
        strT = data.temperatures[0]
        if strT in self.temperatures:
            warn('Cross sections at T={} already exist.'.format(strT))
            return

        # Check that name matches
        if data.name != self.name:
            raise ValueError('Data provided for an incorrect nuclide.')

        # Add temperature
        self.kTs += data.kTs

        # Add energy grid
        self.energy[strT] = data.energy[strT]

        # Add normal and summed reactions
        for mt in chain(data.reactions, data.summed_reactions):
            if mt in self:
                self[mt].xs[strT] = data[mt].xs[strT]
            else:
                warn("Tried to add cross sections for MT={} at T={} but this "
                     "reaction doesn't exist.".format(mt, strT))

        # Add probability tables
        if strT in data.urr:
            self.urr[strT] = data.urr[strT]

    def add_elastic_0K_from_endf(self, filename, overwrite=False):
        """Append 0K elastic scattering cross section from an ENDF file.

        Parameters
        ----------
        filename : str
            Path to ENDF file
        overwrite : bool
            If existing 0 K data is present, this flag can be used to indicate
            that it should be overwritten. Otherwise, an exception will be
            thrown.

        Raises
        ------
        ValueError
            If 0 K data is already present and the `overwrite` parameter is
            False.

        """
        # Check for existing data
        if '0K' in self.energy and not overwrite:
            raise ValueError('0 K data already exists for this nuclide.')

        data = type(self).from_endf(filename)
        if data.resonances is not None:
            x = []
            y = []
            for rr in data.resonances:
                if isinstance(rr, res.RMatrixLimited):
                    raise TypeError('R-Matrix Limited not supported.')
                elif isinstance(rr, res.Unresolved):
                    continue

                # Get energies/widths for resonances
                e_peak = rr.parameters['energy'].values
                if isinstance(rr, res.MultiLevelBreitWigner):
                    gamma = rr.parameters['totalWidth'].values
                elif isinstance(rr, res.ReichMoore):
                    df = rr.parameters
                    gamma = (df['neutronWidth'] +
                             df['captureWidth'] +
                             abs(df['fissionWidthA']) +
                             abs(df['fissionWidthB'])).values

                # Determine peak energies and widths
                e_min, e_max = rr.energy_min, rr.energy_max
                in_range = (e_peak > e_min) & (e_peak < e_max)
                e_peak = e_peak[in_range]
                gamma = gamma[in_range]

                # Get midpoints between resonances (use min/max energy of
                # resolved region as absolute lower/upper bound)
                e_mid = np.concatenate(
                    ([e_min], (e_peak[1:] + e_peak[:-1])/2, [e_max]))

                # Add grid around each resonance that includes the peak +/- the
                # width times each value in _RESONANCE_ENERGY_GRID. Values are
                # constrained so that points around one resonance don't overlap
                # with points around another. This algorithm is from Fudge.
                energies = []
                for e, g, e_lower, e_upper in zip(e_peak, gamma, e_mid[:-1],
                                                  e_mid[1:]):
                    e_left = e - g*_RESONANCE_ENERGY_GRID
                    energies.append(e_left[e_left > e_lower][::-1])
                    e_right = e + g*_RESONANCE_ENERGY_GRID[1:]
                    energies.append(e_right[e_right < e_upper])

                # Concatenate all points
                energies = np.concatenate(energies)

                # Create 1000 equal log-spaced energies over RRR, combine with
                # resonance peaks and half-height energies
                e_log = np.logspace(log10(e_min), log10(e_max), 1000)
                energies = np.union1d(e_log, energies)

                # Linearize and thin cross section
                xi, yi = linearize(energies, data[2].xs['0K'])
                xi, yi = thin(xi, yi)

                # If there are multiple resolved resonance ranges (e.g. Pu239 in
                # ENDF/B-VII.1), combine them
                x = np.concatenate((x, xi))
                y = np.concatenate((y, yi))
        else:
            energies = data[2].xs['0K'].x
            x, y = linearize(energies, data[2].xs['0K'])
            x, y = thin(x, y)

        # Set 0K energy grid and elastic scattering cross section
        self.energy['0K'] = x
        self[2].xs['0K'] = Tabulated1D(x, y)

    def get_reaction_components(self, mt):
        """Determine what reactions make up summed reaction.

        Parameters
        ----------
        mt : int
            ENDF MT number of the reaction to find components of.

        Returns
        -------
        mts : list of int
            ENDF MT numbers of reactions that make up the summed reaction and
            have cross sections provided.

        """
        if mt in self.reactions:
            return [mt]
        elif mt in SUM_RULES:
            mts = SUM_RULES[mt]
        else:
            return []
        complete = False
        while not complete:
            new_mts = []
            complete = True
            for i, mt_i in enumerate(mts):
                if mt_i in self.reactions:
                    new_mts.append(mt_i)
                elif mt_i in SUM_RULES:
                    new_mts += SUM_RULES[mt_i]
                    complete = False
            mts = new_mts
        return mts

    def export_to_hdf5(self, path, mode='a', libver='earliest'):
        """Export incident neutron data to an HDF5 file.

        Parameters
        ----------
        path : str
            Path to write HDF5 file to
        mode : {'r', r+', 'w', 'x', 'a'}
            Mode that is used to open the HDF5 file. This is the second argument
            to the :class:`h5py.File` constructor.
        libver : {'earliest', 'latest'}
            Compatibility mode for the HDF5 file. 'latest' will produce files
            that are less backwards compatible but have performance benefits.

        """
        # If data come from ENDF, don't allow exporting to HDF5
        if hasattr(self, '_evaluation'):
            raise NotImplementedError('Cannot export incident neutron data that '
                                      'originated from an ENDF file.')

        # Open file and write version
<<<<<<< HEAD
        f = h5py.File(path, mode, libver='latest')
        f.attrs['filetype'] = np.string_('data_neutron')
=======
        f = h5py.File(path, mode, libver=libver)
>>>>>>> 6cb13395
        f.attrs['version'] = np.array(HDF5_VERSION)

        # Write basic data
        g = f.create_group(self.name)
        g.attrs['Z'] = self.atomic_number
        g.attrs['A'] = self.mass_number
        g.attrs['metastable'] = self.metastable
        g.attrs['atomic_weight_ratio'] = self.atomic_weight_ratio
        ktg = g.create_group('kTs')
        for i, temperature in enumerate(self.temperatures):
            ktg.create_dataset(temperature, data=self.kTs[i])

        # Write energy grid
        eg = g.create_group('energy')
        for temperature in self.temperatures:
            eg.create_dataset(temperature, data=self.energy[temperature])

        # Write 0K energy grid if needed
        if '0K' in self.energy and '0K' not in eg:
            eg.create_dataset('0K', data=self.energy['0K'])

        # Write reaction data
        rxs_group = g.create_group('reactions')
        for rx in self.reactions.values():
            rx_group = rxs_group.create_group('reaction_{:03}'.format(rx.mt))
            rx.to_hdf5(rx_group)

            # Write total nu data if available
            if len(rx.derived_products) > 0 and 'total_nu' not in g:
                tgroup = g.create_group('total_nu')
                rx.derived_products[0].to_hdf5(tgroup)

        # Write unresolved resonance probability tables
        if self.urr:
            urr_group = g.create_group('urr')
            for temperature, urr in self.urr.items():
                tgroup = urr_group.create_group(temperature)
                urr.to_hdf5(tgroup)

        # Write fission energy release data
        if self.fission_energy is not None:
            fer_group = g.create_group('fission_energy_release')
            self.fission_energy.to_hdf5(fer_group)

        f.close()

    @classmethod
    def from_hdf5(cls, group_or_filename):
        """Generate continuous-energy neutron interaction data from HDF5 group

        Parameters
        ----------
        group_or_filename : h5py.Group or str
            HDF5 group containing interaction data. If given as a string, it is
            assumed to be the filename for the HDF5 file, and the first group is
            used to read from.

        Returns
        -------
        openmc.data.IncidentNeutron
            Continuous-energy neutron interaction data

        """
        if isinstance(group_or_filename, h5py.Group):
            group = group_or_filename
        else:
            h5file = h5py.File(group_or_filename, 'r')

            # Make sure version matches
            if 'version' in h5file.attrs:
                major, minor = h5file.attrs['version']
                if major != HDF5_VERSION_MAJOR:
                    raise IOError(
                        'HDF5 data format uses version {}.{} whereas your '
                        'installation of the OpenMC Python API expects version '
                        '{}.x.'.format(major, minor, HDF5_VERSION_MAJOR))
            else:
                raise IOError(
                    'HDF5 data does not indicate a version. Your installation of '
                    'the OpenMC Python API expects version {}.x data.'
                    .format(HDF5_VERSION_MAJOR))

            group = list(h5file.values())[0]

        name = group.name[1:]
        atomic_number = group.attrs['Z']
        mass_number = group.attrs['A']
        metastable = group.attrs['metastable']
        atomic_weight_ratio = group.attrs['atomic_weight_ratio']
        kTg = group['kTs']
        kTs = []
        for temp in kTg:
            kTs.append(kTg[temp].value)

        data = cls(name, atomic_number, mass_number, metastable,
                   atomic_weight_ratio, kTs)

        # Read energy grid
        e_group = group['energy']
        for temperature, dset in e_group.items():
            data.energy[temperature] = dset.value

        # Read reaction data
        rxs_group = group['reactions']
        for name, obj in sorted(rxs_group.items()):
            if name.startswith('reaction_'):
                rx = Reaction.from_hdf5(obj, data.energy)
                data.reactions[rx.mt] = rx

                # Read total nu data if available
                if rx.mt in (18, 19, 20, 21, 38) and 'total_nu' in group:
                    tgroup = group['total_nu']
                    rx.derived_products.append(Product.from_hdf5(tgroup))

        # Build summed reactions.  Start from the highest MT number because
        # high MTs never depend on lower MTs.
        for mt_sum in sorted(SUM_RULES, reverse=True):
            if mt_sum not in data:
                rxs = [data[mt] for mt in SUM_RULES[mt_sum] if mt in data]
                if len(rxs) > 0:
                    data.summed_reactions[mt_sum] = rx = Reaction(mt_sum)
                    if rx.mt == 18 and 'total_nu' in group:
                        tgroup = group['total_nu']
                        rx.derived_products.append(Product.from_hdf5(tgroup))
                    for T in data.temperatures:
                        rx.xs[T] = Sum([rx_i.xs[T] for rx_i in rxs])

        # Read unresolved resonance probability tables
        if 'urr' in group:
            urr_group = group['urr']
            for temperature, tgroup in urr_group.items():
                data.urr[temperature] = ProbabilityTables.from_hdf5(tgroup)

        # Read fission energy release data
        if 'fission_energy_release' in group:
            fer_group = group['fission_energy_release']
            data.fission_energy = FissionEnergyRelease.from_hdf5(fer_group)

        return data

    @classmethod
    def from_ace(cls, ace_or_filename, metastable_scheme='nndc'):
        """Generate incident neutron continuous-energy data from an ACE table

        Parameters
        ----------
        ace_or_filename : openmc.data.ace.Table or str
            ACE table to read from. If the value is a string, it is assumed to
            be the filename for the ACE file.
        metastable_scheme : {'nndc', 'mcnp'}
            Determine how ZAID identifiers are to be interpreted in the case of
            a metastable nuclide. Because the normal ZAID (=1000*Z + A) does not
            encode metastable information, different conventions are used among
            different libraries. In MCNP libraries, the convention is to add 400
            for a metastable nuclide except for Am242m, for which 95242 is
            metastable and 95642 (or 1095242 in newer libraries) is the ground
            state. For NNDC libraries, ZAID is given as 1000*Z + A + 100*m.

        Returns
        -------
        openmc.data.IncidentNeutron
            Incident neutron continuous-energy data

        """

        # First obtain the data for the first provided ACE table/file
        if isinstance(ace_or_filename, Table):
            ace = ace_or_filename
        else:
            ace = get_table(ace_or_filename)

        # If mass number hasn't been specified, make an educated guess
        zaid, xs = ace.name.split('.')
        name, element, Z, mass_number, metastable = \
            _get_metadata(int(zaid), metastable_scheme)

        # Assign temperature to the running list
        kTs = [ace.temperature*EV_PER_MEV]

        data = cls(name, Z, mass_number, metastable,
                   ace.atomic_weight_ratio, kTs)

        # Get string of temperature to use as a dictionary key
        strT = data.temperatures[0]

        # Read energy grid
        n_energy = ace.nxs[3]
        energy = ace.xss[ace.jxs[1]:ace.jxs[1] + n_energy]*EV_PER_MEV
        data.energy[strT] = energy
        total_xs = ace.xss[ace.jxs[1] + n_energy:ace.jxs[1] + 2 * n_energy]
        absorption_xs = ace.xss[ace.jxs[1] + 2 * n_energy:ace.jxs[1] +
                                3 * n_energy]

        # Create summed reactions (total and absorption)
        total = Reaction(1)
        total.xs[strT] = Tabulated1D(energy, total_xs)
        data.summed_reactions[1] = total

        if np.count_nonzero(absorption_xs) > 0:
            absorption = Reaction(27)
            absorption.xs[strT] = Tabulated1D(energy, absorption_xs)
            data.summed_reactions[27] = absorption

        # Read each reaction
        n_reaction = ace.nxs[4] + 1
        for i in range(n_reaction):
            rx = Reaction.from_ace(ace, i)
            data.reactions[rx.mt] = rx

        # Some photon production reactions may be assigned to MTs that don't
        # exist, usually MT=4. In this case, we create a new reaction and add
        # them
        n_photon_reactions = ace.nxs[6]
        photon_mts = ace.xss[ace.jxs[13]:ace.jxs[13] +
                             n_photon_reactions].astype(int)

        for mt in np.unique(photon_mts // 1000):
            if mt not in data:
                if mt not in SUM_RULES:
                    warn('Photon production is present for MT={} but no '
                         'cross section is given.'.format(mt))
                    continue

                # Create summed reaction with appropriate cross section
                rx = Reaction(mt)
                mts = data.get_reaction_components(mt)
                if len(mts) == 0:
                    warn('Photon production is present for MT={} but no '
                         'reaction components exist.'.format(mt))
                    continue
                rx.xs[strT] = Sum([data.reactions[mt_i].xs[strT]
                                   for mt_i in mts])

                # Determine summed cross section
                rx.products += _get_photon_products_ace(ace, rx)
                data.summed_reactions[mt] = rx

        # Read unresolved resonance probability tables
        urr = ProbabilityTables.from_ace(ace)
        if urr is not None:
            data.urr[strT] = urr

        return data

    @classmethod
    def from_endf(cls, ev_or_filename):
        """Generate incident neutron continuous-energy data from an ENDF evaluation

        Parameters
        ----------
        ev_or_filename : openmc.data.endf.Evaluation or str
            ENDF evaluation to read from. If given as a string, it is assumed to
            be the filename for the ENDF file.

        Returns
        -------
        openmc.data.IncidentNeutron
            Incident neutron continuous-energy data

        """
        if isinstance(ev_or_filename, Evaluation):
            ev = ev_or_filename
        else:
            ev = Evaluation(ev_or_filename)

        atomic_number = ev.target['atomic_number']
        mass_number = ev.target['mass_number']
        metastable = ev.target['isomeric_state']
        atomic_weight_ratio = ev.target['mass']
        temperature = ev.target['temperature']

        # Determine name
        element = ATOMIC_SYMBOL[atomic_number]
        if metastable > 0:
            name = '{}{}_m{}'.format(element, mass_number, metastable)
        else:
            name = '{}{}'.format(element, mass_number)

        # Instantiate incident neutron data
        data = cls(name, atomic_number, mass_number, metastable,
                   atomic_weight_ratio, temperature)

        if (2, 151) in ev.section:
            data.resonances = res.Resonances.from_endf(ev)

        # Read each reaction
        for mf, mt, nc, mod in ev.reaction_list:
            if mf == 3:
                data.reactions[mt] = Reaction.from_endf(ev, mt)

        # Replace cross sections for elastic, capture, fission
        try:
            if any(isinstance(r, res._RESOLVED) for r in data.resonances):
                for mt in (2, 102, 18):
                    if mt in data.reactions:
                        rx = data.reactions[mt]
                        rx.xs['0K'] = ResonancesWithBackground(
                            data.resonances, rx.xs['0K'], mt)
        except ValueError:
            # Thrown if multiple resolved ranges (e.g. Pu239 in ENDF/B-VII.1)
            pass

        # If first-chance, second-chance, etc. fission are present, check
        # whether energy distributions were specified in MF=5. If not, copy the
        # energy distribution from MT=18.
        for mt, rx in data.reactions.items():
            if mt in (19, 20, 21, 38):
                if (5, mt) not in ev.section:
                    neutron = data.reactions[18].products[0]
                    rx.products[0].applicability = neutron.applicability
                    rx.products[0].distribution = neutron.distribution

        # Read fission energy release (requires that we already know nu for
        # fission)
        if (1, 458) in ev.section:
            data.fission_energy = FissionEnergyRelease.from_endf(ev, data)

        data._evaluation = ev
        return data

    @classmethod
    def from_njoy(cls, filename, temperatures=None, **kwargs):
        """Generate incident neutron data by running NJOY.

        Parameters
        ----------
        filename : str
            Path to ENDF evaluation
        temperatures : iterable of float
            Temperatures in Kelvin to produce data at. If omitted, data is
            produced at room temperature (293.6 K)
        **kwargs
            Keyword arguments passed to :func:`openmc.data.njoy.make_ace`

        Returns
        -------
        data : openmc.data.IncidentNeutron
            Incident neutron continuous-energy data

        """
        with tempfile.TemporaryDirectory() as tmpdir:
            # Run NJOY to create an ACE library
            ace_file = os.path.join(tmpdir, 'ace')
            xsdir_file = os.path.join(tmpdir, 'xsdir')
            pendf_file = os.path.join(tmpdir, 'pendf')
            make_ace(filename, temperatures, ace_file, xsdir_file,
                     pendf_file, **kwargs)

            # Create instance from ACE tables within library
            lib = Library(ace_file)
            data = cls.from_ace(lib.tables[0])
            for table in lib.tables[1:]:
                data.add_temperature_from_ace(table)

            # Add fission energy release data
            ev = Evaluation(filename)
            if (1, 458) in ev.section:
                data.fission_energy = FissionEnergyRelease.from_endf(ev, data)

            # Add 0K elastic scattering cross section
            if '0K' not in data.energy:
                pendf = Evaluation(pendf_file)
                file_obj = StringIO(pendf.section[3, 2])
                get_head_record(file_obj)
                params, xs = get_tab1_record(file_obj)
                data.energy['0K'] = xs.x
                data[2].xs['0K'] = xs

        return data<|MERGE_RESOLUTION|>--- conflicted
+++ resolved
@@ -500,12 +500,8 @@
                                       'originated from an ENDF file.')
 
         # Open file and write version
-<<<<<<< HEAD
-        f = h5py.File(path, mode, libver='latest')
+        f = h5py.File(path, mode, libver=libver)
         f.attrs['filetype'] = np.string_('data_neutron')
-=======
-        f = h5py.File(path, mode, libver=libver)
->>>>>>> 6cb13395
         f.attrs['version'] = np.array(HDF5_VERSION)
 
         # Write basic data
