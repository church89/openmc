import numpy as np
import re

import openmc
from openmc.region import Region


class Summary(object):
    """Information summarizing the geometry, materials, and tallies used in a
    simulation.

    Attributes
    ----------
    openmc_geometry : openmc.Geometry
        An OpenMC geometry object reconstructed from the summary file
    opencg_geometry : opencg.Geometry
        An OpenCG geometry object equivalent to the OpenMC geometry
        encapsulated by the summary file. Use of this attribute requires
        installation of the OpenCG Python module.

    """

    def __init__(self, filename):
        # A user may not have h5py, but they can still use the rest of the
        # Python API so we'll only try to import h5py if the user actually inits
        # a Summary object.
        import h5py

        openmc.reset_auto_ids()

        if not filename.endswith(('.h5', '.hdf5')):
            msg = 'Unable to open "{0}" which is not an HDF5 summary file'
            raise ValueError(msg)

        self._f = h5py.File(filename, 'r')
        self._openmc_geometry = None
        self._opencg_geometry = None

        self._read_metadata()
        self._read_geometry()
        self._read_tallies()

    @property
    def openmc_geometry(self):
        return self._openmc_geometry

    @property
    def opencg_geometry(self):
        if self._opencg_geometry is None:
            from openmc.opencg_compatible import get_opencg_geometry
            self._opencg_geometry = get_opencg_geometry(self.openmc_geometry)
        return self._opencg_geometry

    def _read_metadata(self):
        # Read OpenMC version
        self.version = [self._f['version_major'].value,
                         self._f['version_minor'].value,
                         self._f['version_release'].value]
        # Read date and time
        self.date_and_time = self._f['date_and_time'][...]

        self.n_batches = self._f['n_batches'].value
        self.n_particles = self._f['n_particles'].value
        self.n_active = self._f['n_active'].value
        self.n_inactive = self._f['n_inactive'].value
        self.gen_per_batch = self._f['gen_per_batch'].value
        self.n_procs = self._f['n_procs'].value

    def _read_geometry(self):
        # Read in and initialize the Materials and Geometry
        self._read_materials()
        self._read_surfaces()
        self._read_cells()
        self._read_universes()
        self._read_lattices()
        self._finalize_geometry()

    def _read_materials(self):
        self.n_materials = self._f['n_materials'].value

        # Initialize dictionary for each Material
        # Keys     - Material keys
        # Values   - Material objects
        self.materials = {}

        for key in self._f['materials'].keys():
            if key == 'n_materials':
                continue

            material_id = int(key.lstrip('material '))
            index = self._f['materials'][key]['index'].value
            name = self._f['materials'][key]['name'].value.decode()
            density = self._f['materials'][key]['atom_density'].value
            nuc_densities = self._f['materials'][key]['nuclide_densities'][...]
            nuclides = self._f['materials'][key]['nuclides'].value

            # Create the Material
            material = openmc.Material(material_id=material_id, name=name)

            # Read the names of the S(a,b) tables for this Material and add them
            if 'sab_names' in self._f['materials'][key]:
                sab_tables = self._f['materials'][key]['sab_names'].value
                for sab_table in sab_tables:
                    name, xs = sab_table.decode().split('.')
                    material.add_s_alpha_beta(name, xs)

            # Set the Material's density to atom/b-cm as used by OpenMC
            material.set_density(density=density, units='atom/b-cm')

            # Add all nuclides to the Material
            for fullname, density in zip(nuclides, nuc_densities):
                fullname = fullname.decode().strip()
                name, xs = fullname.split('.')

                if 'nat' in name:
                    material.add_element(openmc.Element(name=name, xs=xs),
                                         percent=density, percent_type='ao')
                else:
                    material.add_nuclide(openmc.Nuclide(name=name, xs=xs),
                                         percent=density, percent_type='ao')

            # Add the Material to the global dictionary of all Materials
            self.materials[index] = material

    def _read_surfaces(self):
        self.n_surfaces = self._f['geometry/n_surfaces'].value

        # Initialize dictionary for each Surface
        # Keys     - Surface keys
        # Values   - Surfacee objects
        self.surfaces = {}

        for key in self._f['geometry/surfaces'].keys():
            if key == 'n_surfaces':
                continue

            surface_id = int(key.lstrip('surface '))
            index = self._f['geometry/surfaces'][key]['index'].value
            name = self._f['geometry/surfaces'][key]['name'].value.decode()
            surf_type = self._f['geometry/surfaces'][key]['type'].value.decode()
            bc = self._f['geometry/surfaces'][key]['boundary_condition'].value.decode()
            coeffs = self._f['geometry/surfaces'][key]['coefficients'][...]

            # Create the Surface based on its type
            if surf_type == 'x-plane':
                x0 = coeffs[0]
                surface = openmc.XPlane(surface_id, bc, x0, name)

            elif surf_type == 'y-plane':
                y0 = coeffs[0]
                surface = openmc.YPlane(surface_id, bc, y0, name)

            elif surf_type == 'z-plane':
                z0 = coeffs[0]
                surface = openmc.ZPlane(surface_id, bc, z0, name)

            elif surf_type == 'plane':
                A = coeffs[0]
                B = coeffs[1]
                C = coeffs[2]
                D = coeffs[3]
                surface = openmc.Plane(surface_id, bc, A, B, C, D, name)

            elif surf_type == 'x-cylinder':
                y0 = coeffs[0]
                z0 = coeffs[1]
                R = coeffs[2]
                surface = openmc.XCylinder(surface_id, bc, y0, z0, R, name)

            elif surf_type == 'y-cylinder':
                x0 = coeffs[0]
                z0 = coeffs[1]
                R = coeffs[2]
                surface = openmc.YCylinder(surface_id, bc, x0, z0, R, name)

            elif surf_type == 'z-cylinder':
                x0 = coeffs[0]
                y0 = coeffs[1]
                R = coeffs[2]
                surface = openmc.ZCylinder(surface_id, bc, x0, y0, R, name)

            elif surf_type == 'sphere':
                x0 = coeffs[0]
                y0 = coeffs[1]
                z0 = coeffs[2]
                R = coeffs[3]
                surface = openmc.Sphere(surface_id, bc, x0, y0, z0, R, name)

            elif surf_type in ['x-cone', 'y-cone', 'z-cone']:
                x0 = coeffs[0]
                y0 = coeffs[1]
                z0 = coeffs[2]
                R2 = coeffs[3]

                if surf_type == 'x-cone':
                    surface = openmc.XCone(surface_id, bc, x0, y0, z0, R2, name)
                if surf_type == 'y-cone':
                    surface = openmc.YCone(surface_id, bc, x0, y0, z0, R2, name)
                if surf_type == 'z-cone':
                    surface = openmc.ZCone(surface_id, bc, x0, y0, z0, R2, name)

            elif surf_type == 'quadric':
                a, b, c, d, e, f, g, h, j, k = coeffs
                surface = openmc.Quadric(surface_id, bc, a, b, c, d, e, f,
                                         g, h, j, k, name)

            # Add Surface to global dictionary of all Surfaces
            self.surfaces[index] = surface

    def _read_cells(self):
        self.n_cells = self._f['geometry/n_cells'].value

        # Initialize dictionary for each Cell
        # Keys     - Cell keys
        # Values   - Cell objects
        self.cells = {}

        # Initialize dictionary for each Cell's fill
        # (e.g., Material, Universe or Lattice ID)
        # This dictionary is used later to link the fills with
        # the corresponding objects
        # Keys     - Cell keys
        # Values   - Filling Material, Universe or Lattice ID
        self._cell_fills = {}

        for key in self._f['geometry/cells'].keys():
            if key == 'n_cells':
                continue

            cell_id = int(key.lstrip('cell '))
            index = self._f['geometry/cells'][key]['index'].value
            name = self._f['geometry/cells'][key]['name'].value.decode()
            fill_type = self._f['geometry/cells'][key]['fill_type'].value.decode()

            if fill_type == 'normal':
                fill = self._f['geometry/cells'][key]['material'].value
            elif fill_type == 'universe':
                fill = self._f['geometry/cells'][key]['fill'].value
            else:
                fill = self._f['geometry/cells'][key]['lattice'].value

            if 'region' in self._f['geometry/cells'][key].keys():
                region = self._f['geometry/cells'][key]['region'].value.decode()
            else:
                region = []

            # Create this Cell
            cell = openmc.Cell(cell_id=cell_id, name=name)

            if fill_type == 'universe':
                if 'offset' in self._f['geometry/cells'][key]:
                    offset = self._f['geometry/cells'][key]['offset'][...]
                    cell.offsets = offset

                if 'translation' in self._f['geometry/cells'][key]:
                    translation = \
                      self._f['geometry/cells'][key]['translation'][...]
                    translation = np.asarray(translation, dtype=np.float64)
                    cell.translation = translation

                if 'rotation' in self._f['geometry/cells'][key]:
                    rotation = \
                      self._f['geometry/cells'][key]['rotation'][...]
                    rotation = np.asarray(rotation, dtype=np.int)
                    cell.rotation = rotation

            # Store Cell fill information for after Universe/Lattice creation
            self._cell_fills[index] = (fill_type, fill)

            # Generate Region object given infix expression
            if region:
                cell.region = Region.from_expression(
                    region, {s.id: s for s in self.surfaces.values()})

            # Get the distribcell index
            ind = self._f['geometry/cells'][key]['distribcell_index'].value
            if ind != 0:
               cell.distribcell_index = ind 

            # Add the Cell to the global dictionary of all Cells
            self.cells[index] = cell

    def _read_universes(self):
        self.n_universes = self._f['geometry/n_universes'].value

        # Initialize dictionary for each Universe
        # Keys     - Universe keys
        # Values   - Universe objects
        self.universes = {}

        for key in self._f['geometry/universes'].keys():
            if key == 'n_universes':
                continue

            universe_id = int(key.lstrip('universe '))
            index = self._f['geometry/universes'][key]['index'].value
            cells = self._f['geometry/universes'][key]['cells'][...]

            # Create this Universe
            universe = openmc.Universe(universe_id=universe_id)

            # Add each Cell to the Universe
            for cell_id in cells:
                cell = self.cells[cell_id]
                universe.add_cell(cell)

            # Add the Universe to the global list of Universes
            self.universes[index] = universe

    def _read_lattices(self):
        self.n_lattices = self._f['geometry/n_lattices'].value

        # Initialize lattices for each Lattice
        # Keys     - Lattice keys
        # Values   - Lattice objects
        self.lattices = {}

        for key in self._f['geometry/lattices'].keys():
            if key == 'n_lattices':
                continue

            lattice_id = int(key.lstrip('lattice '))
            index = self._f['geometry/lattices'][key]['index'].value
            name = self._f['geometry/lattices'][key]['name'].value.decode()
            lattice_type = self._f['geometry/lattices'][key]['type'].value.decode()

            if 'offsets' in self._f['geometry/lattices'][key]:
                offsets = self._f['geometry/lattices'][key]['offsets'][...]
            else:
                offsets = None

            if lattice_type == 'rectangular':
                dimension = self._f['geometry/lattices'][key]['dimension'][...]
                lower_left = \
                     self._f['geometry/lattices'][key]['lower_left'][...]
                pitch = self._f['geometry/lattices'][key]['pitch'][...]
                outer = self._f['geometry/lattices'][key]['outer'].value
                universe_ids = \
                    self._f['geometry/lattices'][key]['universes'][...]

                # Create the Lattice
                lattice = openmc.RectLattice(lattice_id=lattice_id, name=name)
                lattice.dimension = tuple(dimension)
                lattice.lower_left = lower_left
                lattice.pitch = pitch

                # If the Universe specified outer the Lattice is not void (-22)
                if outer != -22:
                    lattice.outer = self.universes[outer]

                # Build array of Universe pointers for the Lattice
                universes = \
                    np.ndarray(tuple(universe_ids.shape), dtype=openmc.Universe)

                for z in range(universe_ids.shape[0]):
                    for y in range(universe_ids.shape[1]):
                        for x in range(universe_ids.shape[2]):
                            universes[z, y, x] = \
                                 self.get_universe_by_id(universe_ids[z, y, x])

                # Use 2D NumPy array to store lattice universes for 2D lattices
                if len(dimension) == 2:
                    universes = np.squeeze(universes)
                    universes = np.atleast_2d(universes)

                # Set the universes for the lattice
                lattice.universes = universes

                if offsets is not None:
                    offsets = np.swapaxes(offsets, 0, 2)
                    lattice.offsets = offsets

                # Add the Lattice to the global dictionary of all Lattices
                self.lattices[index] = lattice

            if lattice_type == 'hexagonal':
                n_rings = self._f['geometry/lattices'][key]['n_rings'][0]
                n_axial = self._f['geometry/lattices'][key]['n_axial'][0]
                center = self._f['geometry/lattices'][key]['center'][...]
                pitch = self._f['geometry/lattices'][key]['pitch'][...]
                outer = self._f['geometry/lattices'][key]['outer'][0]

                universe_ids = self._f[
                    'geometry/lattices'][key]['universes'][...]

                # Create the Lattice
                lattice = openmc.HexLattice(lattice_id=lattice_id, name=name)
                lattice.num_rings = n_rings
                lattice.num_axial = n_axial
                lattice.center = center
                lattice.pitch = pitch

                # If the Universe specified outer the Lattice is not void (-22)
                if outer != -22:
                    lattice.outer = self.universes[outer]

                # Build array of Universe pointers for the Lattice.  Note that
                # we need to convert between the HDF5's square array of
                # (x, alpha, z) to the Python API's format of a ragged nested
                # list of (z, ring, theta).
                universes = []
                for z in range(lattice.num_axial):
                    # Add a list for this axial level.
                    universes.append([])
                    x = lattice.num_rings - 1
                    a = 2*lattice.num_rings - 2
                    for r in range(lattice.num_rings - 1, 0, -1):
                        # Add a list for this ring.
                        universes[-1].append([])

                        # Climb down the top-right.
                        for i in range(r):
                            universes[-1][-1].append(universe_ids[z, a, x])
                            x += 1
                            a -= 1

                        # Climb down the right.
                        for i in range(r):
                            universes[-1][-1].append(universe_ids[z, a, x])
                            a -= 1

                        # Climb down the bottom-right.
                        for i in range(r):
                            universes[-1][-1].append(universe_ids[z, a, x])
                            x -= 1

                        # Climb up the bottom-left.
                        for i in range(r):
                            universes[-1][-1].append(universe_ids[z, a, x])
                            x -= 1
                            a += 1

                        # Climb up the left.
                        for i in range(r):
                            universes[-1][-1].append(universe_ids[z, a, x])
                            a += 1

                        # Climb up the top-left.
                        for i in range(r):
                            universes[-1][-1].append(universe_ids[z, a, x])
                            x += 1

                        # Move down to the next ring.
                        a -= 1

                        # Convert the ids into Universe objects.
                        universes[-1][-1] = [self.get_universe_by_id(u_id)
                                             for u_id in universes[-1][-1]]

                    # Handle the degenerate center ring separately.
                    u_id = universe_ids[z, a, x]
                    universes[-1].append([self.get_universe_by_id(u_id)])

                # Add the universes to the lattice.
                if len(pitch) == 2:
                    # Lattice is 3D
                    lattice.universes = universes
                else:
                    # Lattice is 2D; extract the only axial level
                    lattice.universes = universes[0]

                if offsets is not None:
                    lattice.offsets = offsets

                # Add the Lattice to the global dictionary of all Lattices
                self.lattices[index] = lattice

    def _finalize_geometry(self):
        # Initialize Geometry object
        self._openmc_geometry = openmc.Geometry()

        # Iterate over all Cells and add fill Materials, Universes and Lattices
        for cell_key in self._cell_fills.keys():
            # Determine fill type ('normal', 'universe', or 'lattice') and ID
            fill_type = self._cell_fills[cell_key][0]
            fill_id = self._cell_fills[cell_key][1]

            # Retrieve the object corresponding to the fill type and ID
            if fill_type == 'normal':
                if fill_id > 0:
                    fill = self.get_material_by_id(fill_id)
                else:
                    fill = 'void'
            elif fill_type == 'universe':
                fill = self.get_universe_by_id(fill_id)
            else:
                fill = self.get_lattice_by_id(fill_id)

            # Set the fill for the Cell
            self.cells[cell_key].fill = fill

        # Set the root universe for the Geometry
        root_universe = self.get_universe_by_id(0)
        self.openmc_geometry.root_universe = root_universe

    def _read_tallies(self):
        # Initialize dictionaries for the Tallies
        # Keys     - Tally IDs
        # Values   - Tally objects
        self.tallies = {}

        # Read the number of tallies
        if 'tallies' not in self._f:
            self.n_tallies = 0
            return

        self.n_tallies = self._f['tallies/n_tallies'].value

        # OpenMC Tally keys
        all_keys = self._f['tallies/'].keys()
        tally_keys = [key for key in all_keys if 'tally' in key]

        base = 'tallies/tally '

        # Iterate over all Tallies
        for tally_key in tally_keys:
            tally_id = int(tally_key.strip('tally '))
            subbase = '{0}{1}'.format(base, tally_id)

            # Read Tally name metadata
            tally_name = self._f['{0}/name'.format(subbase)].value.decode()

            # Create Tally object and assign basic properties
            tally = openmc.Tally(tally_id, tally_name)

<<<<<<< HEAD
            # Read scattering moment order strings (e.g., P3, Y-1,2, etc.)
=======
            # Read scattering moment order strings (e.g., P3, Y1,2, etc.)
>>>>>>> ffbc0b8a
            moments = self._f['{0}/moment_orders'.format(subbase)].value

            # Read score metadata
            scores = self._f['{0}/score_bins'.format(subbase)].value
            for j, score in enumerate(scores):
                score = score.decode()

                # If this is a moment, use generic moment order
                pattern = r'-n$|-pn$|-yn$'
                score = re.sub(pattern, '-' + moments[j].decode(), score)
<<<<<<< HEAD

=======
>>>>>>> ffbc0b8a
                tally.add_score(score)

            # Read filter metadata
            num_filters = self._f['{0}/n_filters'.format(subbase)].value

            # Initialize all Filters
            for j in range(1, num_filters+1):
                subsubbase = '{0}/filter {1}'.format(subbase, j)

                # Read filter type (e.g., "cell", "energy", etc.)
                filter_type = self._f['{0}/type'.format(subsubbase)].value.decode()

                # Read the filter bins
                num_bins = self._f['{0}/n_bins'.format(subsubbase)].value
                bins = self._f['{0}/bins'.format(subsubbase)][...]

                # Create Filter object
                filter = openmc.Filter(filter_type, bins)
                filter.num_bins = num_bins

                # Add Filter to the Tally
                tally.add_filter(filter)

            # Add Tally to the global dictionary of all Tallies
            self.tallies[tally_id] = tally

    def get_material_by_id(self, material_id):
        """Return a Material object given the material id

        Parameters
        ----------
        id : int
            Unique identifier for the material

        Returns
        -------
        material : openmc.material.Material
            Material with given id

        """

        for index, material in self.materials.items():
            if material.id == material_id:
                return material

        return None

    def get_surface_by_id(self, surface_id):
        """Return a Surface object given the surface id

        Parameters
        ----------
        id : int
            Unique identifier for the surface

        Returns
        -------
        surface : openmc.surface.Surface
            Surface with given id

        """

        for index, surface in self.surfaces.items():
            if surface.id == surface_id:
                return surface

        return None

    def get_cell_by_id(self, cell_id):
        """Return a Cell object given the cell id

        Parameters
        ----------
        id : int
            Unique identifier for the cell

        Returns
        -------
        cell : openmc.universe.Cell
            Cell with given id

        """

        for index, cell in self.cells.items():
            if cell.id == cell_id:
                return cell

        return None

    def get_universe_by_id(self, universe_id):
        """Return a Universe object given the universe id

        Parameters
        ----------
        id : int
            Unique identifier for the universe

        Returns
        -------
        universe : openmc.universe.Universe
            Universe with given id

        """

        for index, universe in self.universes.items():
            if universe.id == universe_id:
                return universe

        return None

    def get_lattice_by_id(self, lattice_id):
        """Return a Lattice object given the lattice id

        Parameters
        ----------
        id : int
            Unique identifier for the lattice

        Returns
        -------
        lattice : openmc.universe.Lattice
            Lattice with given id

        """

        for index, lattice in self.lattices.items():
            if lattice.id == lattice_id:
                return lattice

        return None<|MERGE_RESOLUTION|>--- conflicted
+++ resolved
@@ -523,11 +523,7 @@
             # Create Tally object and assign basic properties
             tally = openmc.Tally(tally_id, tally_name)
 
-<<<<<<< HEAD
-            # Read scattering moment order strings (e.g., P3, Y-1,2, etc.)
-=======
             # Read scattering moment order strings (e.g., P3, Y1,2, etc.)
->>>>>>> ffbc0b8a
             moments = self._f['{0}/moment_orders'.format(subbase)].value
 
             # Read score metadata
@@ -538,10 +534,6 @@
                 # If this is a moment, use generic moment order
                 pattern = r'-n$|-pn$|-yn$'
                 score = re.sub(pattern, '-' + moments[j].decode(), score)
-<<<<<<< HEAD
-
-=======
->>>>>>> ffbc0b8a
                 tally.add_score(score)
 
             # Read filter metadata
