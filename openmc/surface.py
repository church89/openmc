--- conflicted
+++ resolved
@@ -282,11 +282,7 @@
 
     @property
     def x0(self):
-<<<<<<< HEAD
-        return self._coeffs['x0']
-=======
         return self.coeffs['x0']
->>>>>>> 3bc7ee12
 
     @x0.setter
     def x0(self, x0):
