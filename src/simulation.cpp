--- conflicted
+++ resolved
@@ -259,31 +259,8 @@
   // Allocate source bank
   simulation::source_bank.resize(simulation::work_per_rank);
 
-<<<<<<< HEAD
   if (settings::run_mode == RunMode::EIGENVALUE) {
-#ifdef _OPENMP
-    // If OpenMP is being used, each thread needs its own private fission
-    // bank. Since the private fission banks need to be combined at the end of
-    // a generation, there is also a 'master_fission_bank' that is used to
-    // collect the sites from each thread.
-
-    #pragma omp parallel
-    {
-      if (omp_get_thread_num() == 0) {
-        simulation::fission_bank.reserve(3*simulation::work_per_rank);
-      } else {
-        int n_threads = omp_get_num_threads();
-        simulation::fission_bank.reserve(3*simulation::work_per_rank / n_threads);
-      }
-    }
-    simulation::master_fission_bank.reserve(3*simulation::work_per_rank);
-#else
-    simulation::fission_bank.reserve(3*simulation::work_per_rank);
-#endif
-=======
-  if (settings::run_mode == RUN_MODE_EIGENVALUE) {
     init_fission_bank(3*simulation::work_per_rank);
->>>>>>> 8f52e047
   }
   
 }
@@ -401,59 +378,27 @@
 {
   auto& gt = simulation::global_tallies;
 
-<<<<<<< HEAD
-  // Update global tallies with the omp private accumulation variables
-  #pragma omp parallel
-  {
-    #pragma omp critical(increment_global_tallies)
-    {
-      if (settings::run_mode == RunMode::EIGENVALUE) {
-        gt(GlobalTally::K_COLLISION, TallyResult::VALUE) += global_tally_collision;
-        gt(GlobalTally::K_ABSORPTION, TallyResult::VALUE) += global_tally_absorption;
-        gt(GlobalTally::K_TRACKLENGTH, TallyResult::VALUE) += global_tally_tracklength;
-      }
-      gt(GlobalTally::LEAKAGE, TallyResult::VALUE) += global_tally_leakage;
-    }
-
-    // reset threadprivate tallies
-    if (settings::run_mode == RunMode::EIGENVALUE) {
-      global_tally_collision = 0.0;
-      global_tally_absorption = 0.0;
-      global_tally_tracklength = 0.0;
-    }
-    global_tally_leakage = 0.0;
-=======
   // Update global tallies with the accumulation variables
-  if (settings::run_mode == RUN_MODE_EIGENVALUE) {
+  if (settings::run_mode == RunMode::EIGENVALUE) {
     gt(K_COLLISION, RESULT_VALUE) += global_tally_collision;
     gt(K_ABSORPTION, RESULT_VALUE) += global_tally_absorption;
     gt(K_TRACKLENGTH, RESULT_VALUE) += global_tally_tracklength;
->>>>>>> 8f52e047
   }
   gt(LEAKAGE, RESULT_VALUE) += global_tally_leakage;
 
-<<<<<<< HEAD
-
+  // reset tallies
   if (settings::run_mode == RunMode::EIGENVALUE) {
-#ifdef _OPENMP
-    // Join the fission bank from each thread into one global fission bank
-    join_bank_from_threads();
-#endif
-=======
-  // reset tallies
-  if (settings::run_mode == RUN_MODE_EIGENVALUE) {
     global_tally_collision = 0.0;
     global_tally_absorption = 0.0;
     global_tally_tracklength = 0.0;
   }
   global_tally_leakage = 0.0;
 
-  if (settings::run_mode == RUN_MODE_EIGENVALUE) {	
+  if (settings::run_mode == RunMode::EIGENVALUE) {	
     // If using shared memory, stable sort the fission bank (by parent IDs) 
     // so as to allow for reproducibility regardless of which order particles
     // are run in.
     sort_fission_bank();
->>>>>>> 8f52e047
 
     // Distribute fission bank across processors evenly
     synchronize_bank();
