module physics

  use ace_header,             only: Nuclide, Reaction, DistEnergy
  use constants
  use endf,                   only: reaction_name
  use error,                  only: fatal_error, warning
  use fission,                only: nu_total, nu_delayed
  use global
  use interpolation,          only: interpolate_tab1
  use material_header,        only: Material
  use math,                   only: maxwell_spectrum, watt_spectrum
  use mesh,                   only: get_mesh_indices
  use output,                 only: write_message
<<<<<<< HEAD
  use particle_header,        only: LocalCoord
  use particle_track,         only: initialize_particle_track, &
                                    write_particle_track, &
                                    finalize_particle_track
=======
  use particle_header,        only: Particle
>>>>>>> 911e3d16
  use particle_restart_write, only: write_particle_restart
  use random_lcg,             only: prn
  use search,                 only: binary_search
  use string,                 only: to_str

  implicit none

<<<<<<< HEAD
contains

!===============================================================================
! TRANSPORT encompasses the main logic for moving a particle through geometry.
!===============================================================================

  subroutine transport()

    integer :: surface_crossed ! surface which particle is on
    integer :: lattice_crossed ! lattice boundary which particle crossed
    integer :: last_cell       ! most recent cell particle was in
    integer :: n_event         ! number of collisions/crossings
    real(8) :: d_boundary      ! distance to nearest boundary
    real(8) :: d_collision     ! sampled distance to collision
    real(8) :: distance        ! distance particle travels
    logical :: found_cell      ! found cell which particle is in?
    type(LocalCoord), pointer :: coord => null()

    ! Display message if high verbosity or trace is on
    if (verbosity >= 9 .or. trace) then
      message = "Simulating Particle " // trim(to_str(p % id))
      call write_message()
    end if

    ! If the cell hasn't been determined based on the particle's location,
    ! initiate a search for the current cell
    if (p % coord % cell == NONE) then
      call find_cell(found_cell)

      ! Particle couldn't be located
      if (.not. found_cell) then
        message = "Could not locate particle " // trim(to_str(p % id))
        call fatal_error()
      end if

      ! set birth cell attribute
      p % cell_born = p % coord % cell
    end if

    ! Initialize number of events to zero
    n_event = 0

    ! Add paricle's starting weight to count for normalizing tallies later
    total_weight = total_weight + p % wgt

    ! Force calculation of cross-sections by setting last energy to zero 
    micro_xs % last_E = ZERO

    ! Prepare to write out particle track.
    if (write_track) then
      call initialize_particle_track()
    endif

    do while (p % alive)

      ! Write particle track.
      if (write_track) call write_particle_track()

      if (check_overlaps) call check_cell_overlap()

      ! Calculate microscopic and macroscopic cross sections -- note: if the
      ! material is the same as the last material and the energy of the
      ! particle hasn't changed, we don't need to lookup cross sections again.

      if (p % material /= p % last_material) call calculate_xs()

      ! Find the distance to the nearest boundary
      call distance_to_boundary(d_boundary, surface_crossed, lattice_crossed)

      ! Sample a distance to collision
      if (material_xs % total == ZERO) then
        d_collision = INFINITY
      else
        d_collision = -log(prn()) / material_xs % total
      end if

      ! Select smaller of the two distances
      distance = min(d_boundary, d_collision)

      ! Advance particle
      coord => p % coord0
      do while (associated(coord))
        coord % xyz = coord % xyz + distance * coord % uvw
        coord => coord % next
      end do

      ! Score track-length tallies
      if (active_tracklength_tallies % size() > 0) &
           call score_tracklength_tally(distance)

      ! Score track-length estimate of k-eff
      global_tallies(K_TRACKLENGTH) % value = &
           global_tallies(K_TRACKLENGTH) % value + p % wgt * distance * &
           material_xs % nu_fission

      if (d_collision > d_boundary) then
        ! ====================================================================
        ! PARTICLE CROSSES SURFACE

        last_cell = p % coord % cell
        p % coord % cell = NONE
        if (lattice_crossed /= NONE) then
          ! Particle crosses lattice boundary
          p % surface = NONE
          call cross_lattice(lattice_crossed)
          p % event = EVENT_LATTICE
        else
          ! Particle crosses surface
          p % surface = surface_crossed
          call cross_surface(last_cell)
          p % event = EVENT_SURFACE
        end if
      else
        ! ====================================================================
        ! PARTICLE HAS COLLISION

        ! Score collision estimate of keff
        global_tallies(K_COLLISION) % value = &
             global_tallies(K_COLLISION) % value + p % wgt * &
             material_xs % nu_fission / material_xs % total

        p % surface = NONE
        call collision()

        ! Save coordinates for tallying purposes
        p % last_xyz = p % coord0 % xyz

        ! Set last material to none since cross sections will need to be
        ! re-evaluated
        p % last_material = NONE

        ! Set all uvws to base level -- right now, after a collision, only the
        ! base level uvws are changed
        coord => p % coord0
        do while(associated(coord % next))
          if (coord % next % rotated) then
            ! If next level is rotated, apply rotation matrix
            coord % next % uvw = matmul(cells(coord % cell) % &
                 rotation, coord % uvw)
          else
            ! Otherwise, copy this level's direction
            coord % next % uvw = coord % uvw
          end if

          ! Advance coordinate level
          coord => coord % next
        end do
      end if

      ! If particle has too many events, display warning and kill it
      n_event = n_event + 1
      if (n_event == MAX_EVENTS) then
        message = "Particle " // trim(to_str(p%id)) // " underwent maximum &
             &number of events."
        call warning()
        p % alive = .false.
      end if

    end do

    ! Finish particle track.
    if (write_track) then
      call write_particle_track()
      call finalize_particle_track()
    endif

  end subroutine transport
=======
! TODO: Figure out how to write particle restart files in sample_angle,
! sample_energy, etc.

contains
>>>>>>> 911e3d16

!===============================================================================
! COLLISION samples a nuclide and reaction and then calls the appropriate
! routine for that reaction
!===============================================================================

  subroutine collision(p)

    type(Particle), intent(inout) :: p

    ! Store pre-collision particle properties
    p % last_wgt = p % wgt
    p % last_E   = p % E

    ! Add to collision counter for particle
    p % n_collision = p % n_collision + 1

    ! Sample nuclide/reaction for the material the particle is in
    call sample_reaction(p)

    ! Display information about collision
    if (verbosity >= 10 .or. trace) then
      message = "    " // trim(reaction_name(p % event_MT)) // " with " // &
           trim(adjustl(nuclides(p % event_nuclide) % name)) // &
           ". Energy = " // trim(to_str(p % E * 1e6_8)) // " eV." 
      call write_message()
    end if

    ! check for very low energy
    if (p % E < 1.0e-100_8) then
      p % alive = .false.
      message = "Killing neutron with extremely low energy"
      call warning()
    end if

  end subroutine collision

!===============================================================================
! SAMPLE_REACTION samples a nuclide based on the macroscopic cross sections for
! each nuclide within a material and then samples a reaction for that nuclide
! and calls the appropriate routine to process the physics. Note that there is
! special logic when suvival biasing is turned on since fission and
! disappearance are treated implicitly.
!===============================================================================

  subroutine sample_reaction(p)

    type(Particle), intent(inout) :: p

    integer :: i_nuclide    ! index in nuclides array
    integer :: i_reaction   ! index in nuc % reactions array
    type(Nuclide),  pointer :: nuc => null()

    i_nuclide = sample_nuclide(p, 'total  ')

    ! Get pointer to table
    nuc => nuclides(i_nuclide)

    ! Save which nuclide particle had collision with
    p % event_nuclide = i_nuclide

    ! Create fission bank sites. Note that while a fission reaction is sampled,
    ! it never actually "happens", i.e. the weight of the particle does not
    ! change when sampling fission sites. The following block handles all
    ! absorption (including fission)

    if (nuc % fissionable) then
      call sample_fission(i_nuclide, i_reaction)
      call create_fission_sites(p, i_nuclide, i_reaction)
    end if

    ! If survival biasing is being used, the following subroutine adjusts the
    ! weight of the particle. Otherwise, it checks to see if absorption occurs

    call absorption(p, i_nuclide)
    if (.not. p % alive) return

    ! Play russian roulette if survival biasing is turned on

    if (survival_biasing) then
      call russian_roulette(p)
      if (.not. p % alive) return
    end if

    ! Sample a scattering reaction and determine the secondary energy of the
    ! exiting neutron

    call scatter(p, i_nuclide)

  end subroutine sample_reaction

!===============================================================================
! SAMPLE_NUCLIDE
!===============================================================================

  function sample_nuclide(p, base) result(i_nuclide)

    type(Particle), intent(in) :: p
    character(7),   intent(in) :: base      ! which reaction to sample based on
    integer                    :: i_nuclide

    integer :: i
    real(8) :: prob
    real(8) :: cutoff
    real(8) :: atom_density ! atom density of nuclide in atom/b-cm
    real(8) :: sigma        ! microscopic total xs for nuclide
    type(Material), pointer :: mat => null()

    ! Get pointer to current material
    mat => materials(p % material)

    ! Sample cumulative distribution function
    select case (base)
    case ('total')
      cutoff = prn() * material_xs % total
    case ('scatter')
      cutoff = prn() * material_xs % total - material_xs % absorption
    case ('fission')
      cutoff = prn() * material_xs % fission
    end select

    i = 0
    prob = ZERO
    do while (prob < cutoff)
      i = i + 1

      ! Check to make sure that a nuclide was sampled
      if (i > mat % n_nuclides) then
        call write_particle_restart(p)
        message = "Did not sample any nuclide during collision."
        call fatal_error()
      end if

      ! Find atom density 
      i_nuclide    = mat % nuclide(i)
      atom_density = mat % atom_density(i)

      ! Determine microscopic cross section
      select case (base)
      case ('total')
        sigma = atom_density * micro_xs(i_nuclide) % total
      case ('scatter')
        sigma = atom_density * (micro_xs(i_nuclide) % total - &
             micro_xs(i_nuclide) % absorption)
      case ('fission')
        sigma = atom_density * micro_xs(i_nuclide) % fission
      end select

      ! Increment probability to compare to cutoff
      prob = prob + sigma
    end do

  end function sample_nuclide

!===============================================================================
! SAMPLE_FISSION
!===============================================================================

  subroutine sample_fission(i_nuclide, i_reaction)

    integer, intent(in)  :: i_nuclide  ! index in nuclides array
    integer, intent(out) :: i_reaction ! index in nuc % reactions array

    integer :: i
    integer :: i_grid
    real(8) :: f
    real(8) :: prob
    real(8) :: cutoff
    type(Nuclide),  pointer :: nuc => null()
    type(Reaction), pointer :: rxn => null()

    ! Get pointer to nuclide
    nuc => nuclides(i_nuclide)

    ! If we're in the URR, by default use the first fission reaction. We also
    ! default to the first reaction if we know that there are no partial fission
    ! reactions

    if (micro_xs(i_nuclide) % use_ptable .or. &
         .not. nuc % has_partial_fission) then
      i_reaction = nuc % index_fission(1)
      return
    end if
    
    ! Get grid index and interpolatoin factor and sample fission cdf
    i_grid = micro_xs(i_nuclide) % index_grid
    f      = micro_xs(i_nuclide) % interp_factor
    cutoff = prn() * micro_xs(i_nuclide) % fission
    prob   = ZERO

    ! Loop through each partial fission reaction type

    FISSION_REACTION_LOOP: do i = 1, nuc % n_fission
      i_reaction = nuc % index_fission(i)
      rxn => nuc % reactions(i_reaction)

      ! if energy is below threshold for this reaction, skip it
      if (i_grid < rxn % threshold) cycle

      ! add to cumulative probability
      prob = prob + ((ONE - f)*rxn%sigma(i_grid - rxn%threshold + 1) & 
           + f*(rxn%sigma(i_grid - rxn%threshold + 2)))

      ! Create fission bank sites if fission occus
      if (prob > cutoff) exit FISSION_REACTION_LOOP
    end do FISSION_REACTION_LOOP

  end subroutine sample_fission

!===============================================================================
! ABSORPTION
!===============================================================================

  subroutine absorption(p, i_nuclide)

    type(Particle), intent(inout) :: p
    integer,        intent(in)    :: i_nuclide

    if (survival_biasing) then
      ! Determine weight absorbed in survival biasing
      p % absorb_wgt = p % wgt * micro_xs(i_nuclide) % absorption / &
           micro_xs(i_nuclide) % total

      ! Adjust weight of particle by probability of absorption
      p % wgt = p % wgt - p % absorb_wgt
      p % last_wgt = p % wgt

      ! Score implicit absorption estimate of keff
      global_tallies(K_ABSORPTION) % value = &
           global_tallies(K_ABSORPTION) % value + p % absorb_wgt * &
           micro_xs(i_nuclide) % nu_fission / micro_xs(i_nuclide) % absorption

    else
      ! See if disappearance reaction happens
      if (micro_xs(i_nuclide) % absorption > &
           prn() * micro_xs(i_nuclide) % total) then
        ! Score absorption estimate of keff
        global_tallies(K_ABSORPTION) % value = &
             global_tallies(K_ABSORPTION) % value + p % wgt * &
             micro_xs(i_nuclide) % nu_fission / micro_xs(i_nuclide) % absorption

        p % alive = .false.
        p % event = EVENT_ABSORB
        p % event_MT = N_DISAPPEAR
      end if
    end if

  end subroutine absorption

!===============================================================================
! RUSSIAN_ROULETTE
!===============================================================================

  subroutine russian_roulette(p)

    type(Particle), intent(inout) :: p

    if (p % wgt < weight_cutoff) then
      if (prn() < p % wgt / weight_survive) then
        p % wgt = weight_survive
        p % last_wgt = p % wgt
      else
        p % wgt = ZERO
        p % alive = .false.
      end if
    end if

  end subroutine russian_roulette

!===============================================================================
! SCATTER
!===============================================================================

  subroutine scatter(p, i_nuclide)

    type(Particle), intent(inout) :: p
    integer,        intent(in)    :: i_nuclide

    integer :: i
    integer :: i_grid
    real(8) :: f
    real(8) :: prob
    real(8) :: cutoff
    type(Nuclide),  pointer :: nuc => null()
    type(Reaction), pointer :: rxn => null()

    ! Get pointer to nuclide and grid index/interpolation factor
    nuc    => nuclides(i_nuclide)
    i_grid =  micro_xs(i_nuclide) % index_grid
    f      =  micro_xs(i_nuclide) % interp_factor

    ! For tallying purposes, this routine might be called directly. In that
    ! case, we need to sample a reaction via the cutoff variable
    prob = ZERO
    cutoff = prn() * (micro_xs(i_nuclide) % total - &
         micro_xs(i_nuclide) % absorption)

    prob = prob + micro_xs(i_nuclide) % elastic
    if (prob > cutoff) then
      ! =======================================================================
      ! ELASTIC SCATTERING

      if (micro_xs(i_nuclide) % index_sab /= NONE) then
        ! S(a,b) scattering
        call sab_scatter(i_nuclide, micro_xs(i_nuclide) % index_sab, &
             p % E, p % coord0 % uvw, p % mu)

      else
        ! get pointer to elastic scattering reaction
        rxn => nuc % reactions(1)

        ! Perform collision physics for elastic scattering
        call elastic_scatter(i_nuclide, rxn, &
             p % E, p % coord0 % uvw, p % mu)
      end if

      p % event_MT = ELASTIC

    else
      ! =======================================================================
      ! INELASTIC SCATTERING

      ! note that indexing starts from 2 since nuc % reactions(1) is elastic
      ! scattering
      i = 1
      do while (prob < cutoff)
        i = i + 1

        ! Check to make sure inelastic scattering reaction sampled
        if (i > nuc % n_reaction) then
          call write_particle_restart(p)
          message = "Did not sample any reaction for nuclide " // &
               trim(nuc % name)
          call fatal_error()
        end if

        rxn => nuc % reactions(i)

        ! Skip fission reactions
        if (rxn % MT == N_FISSION .or. rxn % MT == N_F .or. rxn % MT == N_NF &
             .or. rxn % MT == N_2NF .or. rxn % MT == N_3NF) cycle

        ! some materials have gas production cross sections with MT > 200 that
        ! are duplicates. Also MT=4 is total level inelastic scattering which
        ! should be skipped
        if (rxn % MT >= 200 .or. rxn % MT == N_LEVEL) cycle

        ! if energy is below threshold for this reaction, skip it
        if (i_grid < rxn % threshold) cycle

        ! add to cumulative probability
        prob = prob + ((ONE - f)*rxn%sigma(i_grid - rxn%threshold + 1) & 
             + f*(rxn%sigma(i_grid - rxn%threshold + 2)))
      end do

      ! Perform collision physics for inelastics scattering
      call inelastic_scatter(nuc, rxn, p % E, p % coord0 % uvw, &
           p % mu, p % wgt)
      p % event_MT = rxn % MT

    end if

    ! Set event component
    p % event = EVENT_SCATTER

  end subroutine scatter

!===============================================================================
! ELASTIC_SCATTER treats the elastic scattering of a neutron with a
! target.
!===============================================================================

  subroutine elastic_scatter(i_nuclide, rxn, E, uvw, mu_lab)

    integer, intent(in)     :: i_nuclide
    type(Reaction), pointer :: rxn
    real(8), intent(inout)  :: E
    real(8), intent(inout)  :: uvw(3)
    real(8), intent(out)    :: mu_lab

    real(8) :: awr       ! atomic weight ratio of target
    real(8) :: mu_cm     ! cosine of polar angle in center-of-mass
    real(8) :: vel       ! magnitude of velocity
    real(8) :: v_n(3)    ! velocity of neutron
    real(8) :: v_cm(3)   ! velocity of center-of-mass
    real(8) :: v_t(3)    ! velocity of target nucleus
    real(8) :: uvw_cm(3) ! directional cosines in center-of-mass
    type(Nuclide), pointer :: nuc => null()

    ! get pointer to nuclide
    nuc => nuclides(i_nuclide)

    vel = sqrt(E)
    awr = nuc % awr

    ! Neutron velocity in LAB
    v_n = vel * uvw

    ! Sample velocity of target nucleus
    if (.not. micro_xs(i_nuclide) % use_ptable) then
      call sample_target_velocity(nuc, v_t, E, uvw)
    else
      v_t = ZERO
    end if

    ! Velocity of center-of-mass
    v_cm = (v_n + awr*v_t)/(awr + ONE)

    ! Transform to CM frame
    v_n = v_n - v_cm

    ! Find speed of neutron in CM
    vel = sqrt(dot_product(v_n, v_n))

    ! Sample scattering angle
    mu_cm = sample_angle(rxn, E)

    ! Determine direction cosines in CM
    uvw_cm = v_n/vel

    ! Rotate neutron velocity vector to new angle -- note that the speed of the
    ! neutron in CM does not change in elastic scattering. However, the speed
    ! will change when we convert back to LAB
    v_n = vel * rotate_angle(uvw_cm, mu_cm)

    ! Transform back to LAB frame
    v_n = v_n + v_cm

    E = dot_product(v_n, v_n)
    vel = sqrt(E)

    ! compute cosine of scattering angle in LAB frame by taking dot product of
    ! neutron's pre- and post-collision angle
    mu_lab = dot_product(uvw, v_n) / vel

    ! Set energy and direction of particle in LAB frame
    uvw = v_n / vel

  end subroutine elastic_scatter

!===============================================================================
! SAB_SCATTER performs thermal scattering of a particle with a bound scatterer
! according to a specified S(a,b) table.
!===============================================================================

  subroutine sab_scatter(i_nuclide, i_sab, E, uvw, mu)

    integer, intent(in)     :: i_nuclide ! index in micro_xs
    integer, intent(in)     :: i_sab     ! index in sab_tables
    real(8), intent(inout)  :: E         ! incoming/outgoing energy
    real(8), intent(inout)  :: uvw(3)    ! directional cosines
    real(8), intent(out)    :: mu        ! scattering cosine

    integer :: i            ! incoming energy bin
    integer :: j            ! outgoing energy bin
    integer :: k            ! outgoing cosine bin
    integer :: n_energy_out ! number of outgoing energy bins
    real(8) :: f            ! interpolation factor
    real(8) :: r            ! used for skewed sampling
    real(8) :: E_ij         ! outgoing energy j for E_in(i)
    real(8) :: E_i1j        ! outgoing energy j for E_in(i+1)
    real(8) :: mu_ijk       ! outgoing cosine k for E_in(i) and E_out(j)
    real(8) :: mu_i1jk      ! outgoing cosine k for E_in(i+1) and E_out(j)
    real(8) :: prob         ! probability for sampling Bragg edge
    type(SAlphaBeta), pointer :: sab => null()

    ! Get pointer to S(a,b) table
    sab => sab_tables(i_sab)

    ! Determine whether inelastic or elastic scattering will occur
    if (prn() < micro_xs(i_nuclide) % elastic_sab / &
         micro_xs(i_nuclide) % elastic) then
      ! elastic scattering

      ! Get index and interpolation factor for elastic grid
      if (E < sab % elastic_e_in(1)) then
        i = 1
        f = ZERO
      else
        i = binary_search(sab % elastic_e_in, sab % n_elastic_e_in, E)
        f = (E - sab%elastic_e_in(i)) / & 
             (sab%elastic_e_in(i+1) - sab%elastic_e_in(i))
      end if

      ! Select treatment based on elastic mode
      if (sab % elastic_mode == SAB_ELASTIC_DISCRETE) then
        ! With this treatment, we interpolate between two discrete cosines
        ! corresponding to neighboring incoming energies. This is used for
        ! data derived in the incoherent approximation

        ! Sample outgoing cosine bin
        k = 1 + int(prn() * sab % n_elastic_mu)

        ! Determine outgoing cosine corresponding to E_in(i) and E_in(i+1)
        mu_ijk  = sab % elastic_mu(k,i)
        mu_i1jk = sab % elastic_mu(k,i+1)

        ! Cosine of angle between incoming and outgoing neutron
        mu = (1 - f)*mu_ijk + f*mu_i1jk

      elseif (sab % elastic_mode == SAB_ELASTIC_EXACT) then
        ! This treatment is used for data derived in the coherent
        ! approximation, i.e. for crystalline structures that have Bragg
        ! edges.

        ! Sample a Bragg edge between 1 and i
        prob = prn() * sab % elastic_P(i+1)
        if (prob < sab % elastic_P(1)) then
          k = 1
        else
          k = binary_search(sab % elastic_P(1:i+1), i+1, prob)
        end if

        ! Characteristic scattering cosine for this Bragg edge
        mu = ONE - TWO*sab % elastic_e_in(k) / E

      end if

      ! Outgoing energy is same as incoming energy -- no need to do anything

    else
      ! Determine number of outgoing energy and angle bins
      n_energy_out = sab % n_inelastic_e_out

      ! Get index and interpolation factor for inelastic grid
      if (E < sab % inelastic_e_in(1)) then
        i = 1
        f = ZERO
      else
        i = binary_search(sab % inelastic_e_in, sab % n_inelastic_e_in, E)
        f = (E - sab%inelastic_e_in(i)) / & 
             (sab%inelastic_e_in(i+1) - sab%inelastic_e_in(i))
      end if

      ! Now that we have an incoming energy bin, we need to determine the
      ! outgoing energy bin. This will depend on the "secondary energy
      ! mode". If the mode is 0, then the outgoing energy bin is chosen from a
      ! set of equally-likely bins. However, if the mode is 1, then the first
      ! two and last two bins are skewed to have lower probabilities than the
      ! other bins (0.1 for the first and last bins and 0.4 for the second and
      ! second to last bins, relative to a normal bin probability of 1)

      if (sab % secondary_mode == SAB_SECONDARY_EQUAL) then
        ! All bins equally likely
        j = 1 + int(prn() * n_energy_out)
      elseif (sab % secondary_mode == SAB_SECONDARY_SKEWED) then
        r = prn() * (n_energy_out - 3)
        if (r > ONE) then
          ! equally likely N-4 middle bins
          j = int(r) + 2
        elseif (r > 0.6) then
          ! second to last bin has relative probability of 0.4
          j = n_energy_out - 1
        elseif (r > 0.5) then
          ! last bin has relative probability of 0.1
          j = n_energy_out
        elseif (r > 0.1) then
          ! second bin has relative probability of 0.4
          j = 2
        else
          ! first bin has relative probability of 0.1
          j = 1
        end if
      else
        message = "Invalid secondary energy mode on S(a,b) table " // &
             trim(sab % name)
      end if

      ! Determine outgoing energy corresponding to E_in(i) and E_in(i+1)
      E_ij  = sab % inelastic_e_out(j,i)
      E_i1j = sab % inelastic_e_out(j,i+1)

      ! Outgoing energy
      E = (1 - f)*E_ij + f*E_i1j

      ! Sample outgoing cosine bin
      k = 1 + int(prn() * sab % n_inelastic_mu)

      ! Determine outgoing cosine corresponding to E_in(i) and E_in(i+1)
      mu_ijk  = sab % inelastic_mu(k,j,i)
      mu_i1jk = sab % inelastic_mu(k,j,i+1)

      ! Cosine of angle between incoming and outgoing neutron
      mu = (1 - f)*mu_ijk + f*mu_i1jk
    end if

    ! change direction of particle
    uvw = rotate_angle(uvw, mu)

  end subroutine sab_scatter

!===============================================================================
! SAMPLE_TARGET_VELOCITY samples the target velocity based on the free gas
! scattering formulation used by most Monte Carlo codes. Excellent documentation
! for this method can be found in FRA-TM-123.
!===============================================================================

  subroutine sample_target_velocity(nuc, v_target, E, uvw)

    type(Nuclide),  pointer :: nuc
    real(8), intent(out)    :: v_target(3)
    real(8), intent(in)     :: E
    real(8), intent(in)     :: uvw(3)

    real(8) :: kT          ! equilibrium temperature of target in MeV
    real(8) :: alpha       ! probability of sampling f2 over f1
    real(8) :: mu          ! cosine of angle between neutron and target vel
    real(8) :: r1, r2      ! pseudo-random numbers
    real(8) :: c           ! cosine used in maxwell sampling
    real(8) :: accept_prob ! probability of accepting combination of vt and mu
    real(8) :: beta_vn     ! beta * speed of neutron
    real(8) :: beta_vt     ! beta * speed of target
    real(8) :: beta_vt_sq  ! (beta * speed of target)^2
    real(8) :: vt          ! speed of target

    ! Determine equilibrium temperature in MeV
    kT = nuc % kT

    ! Check if energy is above threshold
    if (E >= FREE_GAS_THRESHOLD * kT .and. nuc % awr > ONE) then
      v_target = ZERO
      return
    end if

    ! calculate beta
    beta_vn = sqrt(nuc%awr * E / kT)

    alpha = ONE/(ONE + sqrt(pi)*beta_vn/TWO)

    do
      ! Sample two random numbers
      r1 = prn()
      r2 = prn()

      if (prn() < alpha) then
        ! With probability alpha, we sample the distribution p(y) =
        ! y*e^(-y). This can be done with sampling scheme C45 frmo the Monte
        ! Carlo sampler

        beta_vt_sq = -log(r1*r2)

      else
        ! With probability 1-alpha, we sample the distribution p(y) = y^2 *
        ! e^(-y^2). This can be done with sampling scheme C61 from the Monte
        ! Carlo sampler

        c = cos(PI/TWO * prn())
        beta_vt_sq = -log(r1) - log(r2)*c*c
      end if

      ! Determine beta * vt
      beta_vt = sqrt(beta_vt_sq)

      ! Sample cosine of angle between neutron and target velocity
      mu = TWO*prn() - ONE

      ! Determine rejection probability
      accept_prob = sqrt(beta_vn*beta_vn + beta_vt_sq - 2*beta_vn*beta_vt*mu) &
           /(beta_vn + beta_vt)

      ! Perform rejection sampling on vt and mu
      if (prn() < accept_prob) exit
    end do

    ! determine speed of target nucleus
    vt = sqrt(beta_vt_sq*kT/nuc % awr)

    ! determine velocity vector of target nucleus based on neutron's velocity
    ! and the sampled angle between them
    v_target = vt * rotate_angle(uvw, mu)

  end subroutine sample_target_velocity

!===============================================================================
! CREATE_FISSION_SITES determines the average total, prompt, and delayed
! neutrons produced from fission and creates appropriate bank sites.
!===============================================================================

  subroutine create_fission_sites(p, i_nuclide, i_reaction)

    type(Particle), intent(inout) :: p
    integer,        intent(in)    :: i_nuclide
    integer,        intent(in)    :: i_reaction

    integer :: i            ! loop index
    integer :: nu           ! actual number of neutrons produced
    integer :: ijk(3)       ! indices in ufs mesh
    real(8) :: nu_t         ! total nu
    real(8) :: mu           ! fission neutron angular cosine
    real(8) :: phi          ! fission neutron azimuthal angle
    real(8) :: weight       ! weight adjustment for ufs method
    logical :: in_mesh      ! source site in ufs mesh?
    type(Nuclide),    pointer :: nuc => null()
    type(Reaction),   pointer :: rxn => null()

    ! Get pointers
    nuc => nuclides(i_nuclide)
    rxn => nuc % reactions(i_reaction)

    ! TODO: Heat generation from fission

    ! If uniform fission source weighting is turned on, we increase of decrease
    ! the expected number of fission sites produced

    if (ufs) then
      ! Determine indices on ufs mesh for current location
      call get_mesh_indices(ufs_mesh, p % coord0 % xyz, ijk, in_mesh)
      if (.not. in_mesh) then
        call write_particle_restart(p)
        message = "Source site outside UFS mesh!"
        call fatal_error()
      end if

      if (source_frac(1,ijk(1),ijk(2),ijk(3)) /= ZERO) then
        weight = ufs_mesh % volume_frac / source_frac(1,ijk(1),ijk(2),ijk(3))
      else
        weight = ONE
      end if
    else
      weight = ONE
    end if

    ! Determine expected number of neutrons produced
    nu_t = p % wgt / keff * weight * micro_xs(i_nuclide) % nu_fission / &
         micro_xs(i_nuclide) % total

    ! Sample number of neutrons produced
    if (prn() > nu_t - int(nu_t)) then
      nu = int(nu_t)
    else
      nu = int(nu_t) + 1
    end if

    ! Bank source neutrons
    if (nu == 0 .or. n_bank == 3*work) return
    p % fission = .true. ! Fission neutrons will be banked
    do i = int(n_bank,4) + 1, int(min(n_bank + nu, 3*work),4)
      ! Bank source neutrons by copying particle data
      fission_bank(i) % xyz = p % coord0 % xyz

      ! Set weight of fission bank site
      fission_bank(i) % wgt = ONE/weight

      ! Sample cosine of angle -- fission neutrons are always emitted
      ! isotropically. Sometimes in ACE data, fission reactions actually have
      ! an angular distribution listed, but for those that do, it's simply just
      ! a uniform distribution in mu
      mu = TWO * prn() - ONE

      ! Sample azimuthal angle uniformly in [0,2*pi)
      phi = TWO*PI*prn()
      fission_bank(i) % uvw(1) = mu
      fission_bank(i) % uvw(2) = sqrt(ONE - mu*mu) * cos(phi)
      fission_bank(i) % uvw(3) = sqrt(ONE - mu*mu) * sin(phi)

      ! Sample secondary energy distribution for fission reaction and set energy
      ! in fission bank
      fission_bank(i) % E = sample_fission_energy(nuc, rxn, p % E)
    end do

    ! increment number of bank sites
    n_bank = min(n_bank + nu, 3*work)

    ! Store total weight banked for analog fission tallies
    p % n_bank   = nu
    p % wgt_bank = nu/weight

  end subroutine create_fission_sites

!===============================================================================
! SAMPLE_FISSION_ENERGY
!===============================================================================

  function sample_fission_energy(nuc, rxn, E) result(E_out)

    type(Nuclide),  pointer :: nuc
    type(Reaction), pointer :: rxn
    real(8), intent(in)     :: E     ! incoming energy of neutron
    real(8)                 :: E_out ! outgoing energy of fission neutron

    integer :: j            ! index on nu energy grid / precursor group
    integer :: lc           ! index before start of energies/nu values
    integer :: NR           ! number of interpolation regions
    integer :: NE           ! number of energies tabulated
    integer :: law          ! energy distribution law
    integer :: n_sample     ! number of times resampling
    real(8) :: nu_t         ! total nu
    real(8) :: nu_d         ! delayed nu
    real(8) :: mu           ! fission neutron angular cosine
    real(8) :: beta         ! delayed neutron fraction
    real(8) :: xi           ! random number
    real(8) :: yield        ! delayed neutron precursor yield
    real(8) :: prob         ! cumulative probability
    type(DistEnergy), pointer :: edist => null()

    ! Determine total nu
    nu_t = nu_total(nuc, E)

    ! Determine delayed nu
    nu_d = nu_delayed(nuc, E)

    ! Determine delayed neutron fraction
    beta = nu_d / nu_t

    if (prn() < beta) then
      ! ====================================================================
      ! DELAYED NEUTRON SAMPLED

      ! sampled delayed precursor group
      xi = prn()
      lc = 1
      prob = ZERO
      do j = 1, nuc % n_precursor
        ! determine number of interpolation regions and energies
        NR = int(nuc % nu_d_precursor_data(lc + 1))
        NE = int(nuc % nu_d_precursor_data(lc + 2 + 2*NR))

        ! determine delayed neutron precursor yield for group j
        yield = interpolate_tab1(nuc % nu_d_precursor_data( &
             lc+1:lc+2+2*NR+2*NE), E)

        ! Check if this group is sampled
        prob = prob + yield
        if (xi < prob) exit

        ! advance pointer
        lc = lc + 2 + 2*NR + 2*NE + 1
      end do

      ! if the sum of the probabilities is slightly less than one and the
      ! random number is greater, j will be greater than nuc %
      ! n_precursor -- check for this condition
      j = min(j, nuc % n_precursor)

      ! select energy distribution for group j
      law = nuc % nu_d_edist(j) % law
      edist => nuc % nu_d_edist(j)

      ! sample from energy distribution
      n_sample = 0
      do
        if (law == 44 .or. law == 61) then
          call sample_energy(edist, E, E_out, mu)
        else
          call sample_energy(edist, E, E_out)
        end if

        ! resample if energy is >= 20 MeV
        if (E_out < 20) exit

        ! check for large number of resamples
        n_sample = n_sample + 1
        if (n_sample == MAX_SAMPLE) then
          ! call write_particle_restart(p)
          message = "Resampled energy distribution maximum number of " // &
               "times for nuclide " // nuc % name
          call fatal_error()
        end if
      end do

    else
      ! ====================================================================
      ! PROMPT NEUTRON SAMPLED

      ! sample from prompt neutron energy distribution
      law = rxn % edist % law
      n_sample = 0
      do
        if (law == 44 .or. law == 61) then
          call sample_energy(rxn%edist, E, E_out, prob)
        else
          call sample_energy(rxn%edist, E, E_out)
        end if

        ! resample if energy is >= 20 MeV
        if (E_out < 20) exit

        ! check for large number of resamples
        n_sample = n_sample + 1
        if (n_sample == MAX_SAMPLE) then
          ! call write_particle_restart(p)
          message = "Resampled energy distribution maximum number of " // &
               "times for nuclide " // nuc % name
          call fatal_error()
        end if
      end do

    end if

  end function sample_fission_energy

!===============================================================================
! INELASTIC_SCATTER handles all reactions with a single secondary neutron (other
! than fission), i.e. level scattering, (n,np), (n,na), etc.
!===============================================================================

  subroutine inelastic_scatter(nuc, rxn, E, uvw, mu, wgt)

    type(Nuclide),  pointer :: nuc
    type(Reaction), pointer :: rxn
    real(8), intent(inout)  :: E      ! energy in lab (incoming/outgoing)
    real(8), intent(inout)  :: uvw(3) ! directional cosines
    real(8), intent(out)    :: mu     ! cosine of scattering angle in lab
    real(8), intent(inout)  :: wgt    ! particle weight

    integer :: law         ! secondary energy distribution law
    real(8) :: A           ! atomic weight ratio of nuclide
    real(8) :: E_in        ! incoming energy
    real(8) :: E_cm        ! outgoing energy in center-of-mass
    real(8) :: Q           ! Q-value of reaction

    ! copy energy of neutron
    E_in = E

    ! determine A and Q
    A = nuc % awr
    Q = rxn % Q_value

    ! determine secondary energy distribution law
    law = rxn % edist % law

    ! sample scattering angle
    mu = sample_angle(rxn, E_in)

    ! sample outgoing energy
    if (law == 44 .or. law == 61) then
      call sample_energy(rxn%edist, E_in, E, mu)
    elseif (law == 66) then
      call sample_energy(rxn%edist, E_in, E, A=A, Q=Q)
    else
      call sample_energy(rxn%edist, E_in, E)
    end if

    ! if scattering system is in center-of-mass, transfer cosine of scattering
    ! angle and outgoing energy from CM to LAB
    if (rxn % scatter_in_cm) then
      E_cm = E

      ! determine outgoing energy in lab
      E = E_cm + (E_in + TWO * mu * (A+ONE) * sqrt(E_in * E_cm)) & 
           / ((A+ONE)*(A+ONE))

      ! determine outgoing angle in lab
      mu = mu * sqrt(E_cm/E) + ONE/(A+ONE) * sqrt(E_in/E)
    end if

    ! change direction of particle
    uvw = rotate_angle(uvw, mu)

    ! change weight of particle based on multiplicity
    wgt = rxn % multiplicity * wgt

  end subroutine inelastic_scatter

!===============================================================================
! SAMPLE_ANGLE samples the cosine of the angle between incident and exiting
! particle directions either from 32 equiprobable bins or from a tabular
! distribution.
!===============================================================================

  function sample_angle(rxn, E) result(mu)

    type(Reaction), pointer    :: rxn ! reaction
    real(8),        intent(in) :: E   ! incoming energy

    real(8)        :: xi      ! random number on [0,1)
    integer        :: interp  ! type of interpolation
    integer        :: type    ! angular distribution type
    integer        :: i       ! incoming energy bin
    integer        :: n       ! number of incoming energy bins
    integer        :: lc      ! location in data array
    integer        :: NP      ! number of points in cos distribution
    integer        :: k       ! index on cosine grid
    real(8)        :: r       ! interpolation factor on incoming energy
    real(8)        :: frac    ! interpolation fraction on cosine
    real(8)        :: mu0     ! cosine in bin k
    real(8)        :: mu1     ! cosine in bin k+1
    real(8)        :: mu      ! final cosine sampled
    real(8)        :: c_k     ! cumulative frequency at k
    real(8)        :: c_k1    ! cumulative frequency at k+1
    real(8)        :: p0,p1   ! probability distribution

    ! check if reaction has angular distribution -- if not, sample outgoing
    ! angle isotropically
    if (.not. rxn % has_angle_dist) then
      mu = TWO * prn() - ONE
      return
    end if

    ! determine number of incoming energies
    n = rxn % adist % n_energy

    ! find energy bin and calculate interpolation factor -- if the energy is
    ! outside the range of the tabulated energies, choose the first or last bins
    if (E < rxn % adist % energy(1)) then
      i = 1
      r = ZERO
    elseif (E > rxn % adist % energy(n)) then
      i = n - 1
      r = ONE
    else
      i = binary_search(rxn % adist % energy, n, E)
      r = (E - rxn % adist % energy(i)) / & 
           (rxn % adist % energy(i+1) - rxn % adist % energy(i))
    end if

    ! Sample between the ith and (i+1)th bin
    if (r > prn()) i = i + 1

    ! check whether this is a 32-equiprobable bin or a tabular distribution
    lc  = rxn % adist % location(i)
    type = rxn % adist % type(i)
    if (type == ANGLE_ISOTROPIC) then
      mu = TWO * prn() - ONE
    elseif (type == ANGLE_32_EQUI) then
      ! sample cosine bin
      xi = prn()
      k = 1 + int(32.0_8*xi)

      ! calculate cosine
      mu0 = rxn % adist % data(lc + k)
      mu1 = rxn % adist % data(lc + k+1)
      mu = mu0 + (32.0_8 * xi - k) * (mu1 - mu0)

    elseif (type == ANGLE_TABULAR) then
      interp = int(rxn % adist % data(lc + 1))
      NP     = int(rxn % adist % data(lc + 2))

      ! determine outgoing cosine bin
      xi = prn()
      lc = lc + 2
      c_k = rxn % adist % data(lc + 2*NP + 1)
      do k = 1, NP - 1
        c_k1 = rxn % adist % data(lc + 2*NP + k+1)
        if (xi < c_k1) exit
        c_k = c_k1
      end do

      ! check to make sure k is <= NP - 1
      k = min(k, NP - 1)

      p0  = rxn % adist % data(lc + NP + k)
      mu0 = rxn % adist % data(lc + k)
      if (interp == HISTOGRAM) then
        ! Histogram interpolation
        if (p0 > ZERO) then
          mu = mu0 + (xi - c_k)/p0
        else
          mu = mu0
        end if

      elseif (interp == LINEAR_LINEAR) then
        ! Linear-linear interpolation
        p1  = rxn % adist % data(lc + NP + k+1)
        mu1 = rxn % adist % data(lc + k+1)

        frac = (p1 - p0)/(mu1 - mu0)
        if (frac == ZERO) then
          mu = mu0 + (xi - c_k)/p0
        else
          mu = mu0 + (sqrt(max(ZERO, p0*p0 + 2*frac*(xi - c_k))) - p0)/frac
        end if
      else
        ! call write_particle_restart(p)
        message = "Unknown interpolation type: " // trim(to_str(interp))
        call fatal_error()
      end if

      ! Because of floating-point roundoff, it may be possible for mu to be
      ! outside of the range [-1,1). In these cases, we just set mu to exactly
      ! -1 or 1

      if (abs(mu) > ONE) mu = sign(ONE,mu)

    else
      ! call write_particle_restart(p)
      message = "Unknown angular distribution type: " // trim(to_str(type))
      call fatal_error()
    end if

  end function sample_angle

!===============================================================================
! ROTATE_ANGLE rotates direction cosines through a polar angle whose cosine is
! mu and through an azimuthal angle sampled uniformly. Note that this is done
! with direct sampling rather than rejection as is done in MCNP and SERPENT.
!===============================================================================

  function rotate_angle(uvw0, mu) result(uvw)

    real(8), intent(in) :: uvw0(3) ! directional cosine
    real(8), intent(in) :: mu      ! cosine of angle in lab or CM
    real(8)             :: uvw(3)  ! rotated directional cosine

    real(8) :: phi    ! azimuthal angle
    real(8) :: sinphi ! sine of azimuthal angle
    real(8) :: cosphi ! cosine of azimuthal angle
    real(8) :: a      ! sqrt(1 - mu^2)
    real(8) :: b      ! sqrt(1 - w^2)
    real(8) :: u0     ! original cosine in x direction
    real(8) :: v0     ! original cosine in y direction
    real(8) :: w0     ! original cosine in z direction

    ! Copy original directional cosines
    u0 = uvw0(1)
    v0 = uvw0(2)
    w0 = uvw0(3)

    ! Sample azimuthal angle in [0,2pi)
    phi = TWO * PI * prn()

    ! Precompute factors to save flops
    sinphi = sin(phi)
    cosphi = cos(phi)
    a = sqrt(max(ZERO, ONE - mu*mu))
    b = sqrt(max(ZERO, ONE - w0*w0))

    ! Need to treat special case where sqrt(1 - w**2) is close to zero by
    ! expanding about the v component rather than the w component
    if (b > 1e-10) then
      uvw(1) = mu*u0 + a*(u0*w0*cosphi - v0*sinphi)/b
      uvw(2) = mu*v0 + a*(v0*w0*cosphi + u0*sinphi)/b
      uvw(3) = mu*w0 - a*b*cosphi
    else
      b = sqrt(ONE - v0*v0)
      uvw(1) = mu*u0 + a*(u0*v0*cosphi + w0*sinphi)/b
      uvw(2) = mu*v0 - a*b*cosphi
      uvw(3) = mu*w0 + a*(v0*w0*cosphi - u0*sinphi)/b
    end if

  end function rotate_angle
    
!===============================================================================
! SAMPLE_ENERGY samples an outgoing energy distribution, either for a secondary
! neutron from a collision or for a prompt/delayed fission neutron
!===============================================================================

  recursive subroutine sample_energy(edist, E_in, E_out, mu_out, A, Q)

    type(DistEnergy),  pointer       :: edist
    real(8), intent(in)              :: E_in   ! incoming energy of neutron
    real(8), intent(out)             :: E_out  ! outgoing energy
    real(8), intent(inout), optional :: mu_out ! outgoing cosine of angle
    real(8), intent(in),    optional :: A      ! mass number of nuclide
    real(8), intent(in),    optional :: Q      ! Q-value of reaction

    integer :: i           ! index on incoming energy grid
    integer :: k           ! sampled index on outgoing grid
    integer :: l           ! sampled index on incoming grid
    integer :: n_sample    ! number of rejections
    integer :: lc          ! dummy index
    integer :: NR          ! number of interpolation regions
    integer :: NE          ! number of energies
    integer :: NET         ! number of outgoing energies
    integer :: INTTp       ! combination of INTT and ND
    integer :: INTT        ! 1 = histogram, 2 = linear-linear
    integer :: JJ          ! 1 = histogram, 2 = linear-linear
    integer :: ND          ! number of discrete lines
    integer :: NP          ! number of points in distribution

    real(8) :: p_valid     ! probability of law validity

    real(8) :: E_i_1, E_i_K   ! endpoints on outgoing grid i
    real(8) :: E_i1_1, E_i1_K ! endpoints on outgoing grid i+1
    real(8) :: E_1, E_K       ! endpoints interpolated between i and i+1

    real(8) :: E_l_k, E_l_k1  ! adjacent E on outgoing grid l
    real(8) :: p_l_k, p_l_k1  ! adjacent p on outgoing grid l
    real(8) :: c_k, c_k1      ! cumulative probability

    real(8) :: KM_A           ! Kalbach-Mann parameter R
    real(8) :: KM_R           ! Kalbach-Mann parameter R
    real(8) :: A_k, A_k1      ! Kalbach-Mann A on outgoing grid l
    real(8) :: R_k, R_k1      ! Kalbach-Mann R on outgoing grid l

    real(8) :: Watt_a, Watt_b ! Watt spectrum parameters

    real(8) :: mu_k    ! angular cosine in bin k
    real(8) :: mu_k1   ! angular cosine in bin k+1
    real(8) :: p_k     ! angular pdf in bin k
    real(8) :: p_k1    ! angular pdf in bin k+1

    real(8) :: r           ! interpolation factor on incoming energy
    real(8) :: frac        ! interpolation factor on outgoing energy
    real(8) :: U           ! restriction energy
    real(8) :: T           ! nuclear temperature

    real(8) :: Ap          ! total mass ratio for n-body dist
    integer :: n_bodies    ! number of bodies for n-body dist
    real(8) :: E_max       ! parameter for n-body dist
    real(8) :: x, y, v     ! intermediate variables for n-body dist
    real(8) :: r1, r2, r3, r4, r5, r6

    ! ==========================================================================
    ! SAMPLE ENERGY DISTRIBUTION IF THERE ARE MULTIPLE

    if (associated(edist % next)) then
      if (edist % p_valid % n_regions > 0) then
        p_valid = interpolate_tab1(edist % p_valid, E_in)

        if (prn() > p_valid) then
          if (edist % law == 44 .or. edist % law == 61) then
            call sample_energy(edist%next, E_in, E_out, mu_out)
          elseif (edist % law == 66) then
            call sample_energy(edist%next, E_in, E_out, A=A, Q=Q)
          else
            call sample_energy(edist%next, E_in, E_out)
          end if
          return
        end if
      end if
    end if

    ! Determine which secondary energy distribution law to use
    select case (edist % law)
    case (1)
      ! =======================================================================
      ! TABULAR EQUIPROBABLE ENERGY BINS

      ! read number of interpolation regions, incoming energies, and outgoing
      ! energies
      NR  = int(edist % data(1))
      NE  = int(edist % data(2 + 2*NR))
      NET = int(edist % data(3 + 2*NR + NE))
      if (NR > 0) then
        ! call write_particle_restart(p)
        message = "Multiple interpolation regions not supported while &
             &attempting to sample equiprobable energy bins."
        call fatal_error()
      end if

      ! determine index on incoming energy grid and interpolation factor
      lc = 2 + 2*NR
      i = binary_search(edist % data(lc+1:lc+NE), NE, E_in)
      r = (E_in - edist%data(lc+i)) / &
           (edist%data(lc+i+1) - edist%data(lc+i))

      ! Sample outgoing energy bin
      r1 = prn()
      k = 1 + int(NET * r1)

      ! Determine E_1 and E_K
      lc    = 3 + 3*NR + NE + (i-1)*NET
      E_i_1 = edist % data(lc + 1)
      E_i_K = edist % data(lc + NET)

      lc     = 3 + 3*NR + NE + i*NET
      E_i1_1 = edist % data(lc + 1)
      E_i1_K = edist % data(lc + NET)

      E_1 = E_i_1 + r*(E_i1_1 - E_i_1)
      E_K = E_i_K + r*(E_i1_K - E_i_K)

      ! Randomly select between the outgoing table for incoming energy E_i and
      ! E_(i+1)
      if (prn() < r) then
        l = i + 1
      else
        l = i
      end if

      ! Determine E_l_k and E_l_k+1
      lc     = 3 + 2*NR + NE + (l-1)*NET
      E_l_k  = edist % data(lc+k)
      E_l_k1 = edist % data(lc+k+1)

      ! Determine E' (denoted here as E_out)
      r2 = prn()
      E_out  = E_l_k + r2*(E_l_k1 - E_l_k)

      ! Now interpolate between incident energy bins i and i + 1
      if (l == i) then
        E_out = E_1 + (E_out - E_i_1)*(E_K - E_1)/(E_i_K - E_i_1)
      else
        E_out = E_1 + (E_out - E_i1_1)*(E_K - E_1)/(E_i1_K - E_i1_1)
      end if

    case (3)
      ! =======================================================================
      ! INELASTIC LEVEL SCATTERING

      E_out = edist%data(2) * (E_in - edist%data(1))

    case (4)
      ! =======================================================================
      ! CONTINUOUS TABULAR DISTRIBUTION

      ! read number of interpolation regions and incoming energies 
      NR  = int(edist % data(1))
      NE  = int(edist % data(2 + 2*NR))
      if (NR == 1) then
        message = "Assuming linear-linear interpolation when sampling &
             &continuous tabular distribution"
        call warning()
      else if (NR > 1) then
        ! call write_particle_restart(p)
        message = "Multiple interpolation regions not supported while &
             &attempting to sample continuous tabular distribution."
        call fatal_error()
      end if

      ! find energy bin and calculate interpolation factor -- if the energy is
      ! outside the range of the tabulated energies, choose the first or last
      ! bins
      lc = 2 + 2*NR
      if (E_in < edist % data(lc+1)) then
        i = 1
        r = ZERO
      elseif (E_in > edist % data(lc+NE)) then
        i = NE - 1
        r = ONE
      else
        i = binary_search(edist % data(lc+1:lc+NE), NE, E_in)
        r = (E_in - edist%data(lc+i)) / & 
             (edist%data(lc+i+1) - edist%data(lc+i))
      end if

      ! Sample between the ith and (i+1)th bin
      r2 = prn()
      if (r > r2) then
        l = i + 1
      else
        l = i
      end if

      ! interpolation for energy E1 and EK
      lc    = int(edist%data(2 + 2*NR + NE + i))
      NP    = int(edist%data(lc + 2))
      E_i_1 = edist%data(lc + 2 + 1)
      E_i_K = edist%data(lc + 2 + NP)

      lc     = int(edist%data(2 + 2*NR + NE + i + 1))
      NP     = int(edist%data(lc + 2))
      E_i1_1 = edist%data(lc + 2 + 1)
      E_i1_K = edist%data(lc + 2 + NP)

      E_1 = E_i_1 + r*(E_i1_1 - E_i_1)
      E_K = E_i_K + r*(E_i1_K - E_i_K)

      ! determine location of outgoing energies, pdf, cdf for E(l)
      lc = int(edist % data(2 + 2*NR + NE + l))

      ! determine type of interpolation and number of discrete lines
      INTTp = int(edist % data(lc + 1))
      NP    = int(edist % data(lc + 2))
      if (INTTp > 10) then
        INTT = mod(INTTp,10)
        ND = (INTTp - INTT)/10
      else
        INTT = INTTp
        ND = 0
      end if

      if (ND > 0) then
        ! discrete lines present
        ! call write_particle_restart(p)
        message = "Discrete lines in continuous tabular distributed not &
             &yet supported"
        call fatal_error()
      end if

      ! determine outgoing energy bin
      r1 = prn()
      lc = lc + 2 ! start of EOUT
      c_k = edist % data(lc + 2*NP + 1)
      do k = 1, NP - 1
        c_k1 = edist % data(lc + 2*NP + k+1)
        if (r1 < c_k1) exit
        c_k = c_k1
      end do

      ! check to make sure k is <= NP - 1
      k = min(k, NP - 1)

      E_l_k = edist % data(lc+k)
      p_l_k = edist % data(lc+NP+k)
      if (INTT == HISTOGRAM) then
        ! Histogram interpolation
        if (p_l_k > ZERO) then
          E_out = E_l_k + (r1 - c_k)/p_l_k
        else
          E_out = E_l_k
        end if

      elseif (INTT == LINEAR_LINEAR) then
        ! Linear-linear interpolation
        E_l_k1 = edist % data(lc+k+1)
        p_l_k1 = edist % data(lc+NP+k+1)

        frac = (p_l_k1 - p_l_k)/(E_l_k1 - E_l_k)
        if (frac == ZERO) then
          E_out = E_l_k + (r1 - c_k)/p_l_k
        else
          E_out = E_l_k + (sqrt(max(ZERO, p_l_k*p_l_k + &
               2*frac*(r1 - c_k))) - p_l_k)/frac
        end if
      else
        ! call write_particle_restart(p)
        message = "Unknown interpolation type: " // trim(to_str(INTT))
        call fatal_error()
      end if

      ! Now interpolate between incident energy bins i and i + 1
      if (l == i) then
        E_out = E_1 + (E_out - E_i_1)*(E_K - E_1)/(E_i_K - E_i_1)
      else
        E_out = E_1 + (E_out - E_i1_1)*(E_K - E_1)/(E_i1_K - E_i1_1)
      end if

    case (5)
      ! =======================================================================
      ! GENERAL EVAPORATION SPECTRUM

    case (7)
      ! =======================================================================
      ! MAXWELL FISSION SPECTRUM

      ! read number of interpolation regions and incoming energies 
      NR = int(edist % data(1))
      NE = int(edist % data(2 + 2*NR))

      ! determine nuclear temperature from tabulated function
      T = interpolate_tab1(edist % data, E_in)

      ! determine restriction energy
      lc = 2 + 2*NR + 2*NE
      U = edist % data(lc + 1)

      n_sample = 0
      do
        ! sample maxwell fission spectrum
        E_out = maxwell_spectrum(T)

        ! accept energy based on restriction energy
        if (E_out <= E_in - U) exit

        ! check for large number of rejections
        n_sample = n_sample + 1
        if (n_sample == MAX_SAMPLE) then
          ! call write_particle_restart(p)
          message = "Too many rejections on Maxwell fission spectrum."
          call fatal_error()
        end if
      end do

    case (9)
      ! =======================================================================
      ! EVAPORATION SPECTRUM

      ! read number of interpolation regions and incoming energies 
      NR = int(edist % data(1))
      NE = int(edist % data(2 + 2*NR))

      ! determine nuclear temperature from tabulated function
      T = interpolate_tab1(edist % data, E_in)

      ! determine restriction energy
      lc = 2 + 2*NR + 2*NE
      U = edist % data(lc + 1)

      ! sample outgoing energy based on evaporation spectrum probability
      ! density function
      n_sample = 0
      do
        r1 = prn()
        r2 = prn()
        E_out = -T * log(r1*r2)
        if (E_out <= E_in - U) exit

        ! check for large number of rejections
        n_sample = n_sample + 1
        if (n_sample == MAX_SAMPLE) then
          ! call write_particle_restart(p)
          message = "Too many rejections on evaporation spectrum."
          call fatal_error()
        end if
      end do

    case (11)
      ! =======================================================================
      ! ENERGY-DEPENDENT WATT SPECTRUM

      ! read number of interpolation regions and incoming energies for
      ! parameter 'a'
      NR = int(edist % data(1))
      NE = int(edist % data(2 + 2*NR))

      ! determine Watt parameter 'a' from tabulated function
      Watt_a = interpolate_tab1(edist % data, E_in)

      ! determine Watt parameter 'b' from tabulated function
      lc = 2 + 2*(NR + NE)
      Watt_b = interpolate_tab1(edist % data, E_in, lc + 1)

      ! read number of interpolation regions and incoming energies for
      ! parameter 'a'
      NR = int(edist % data(lc + 1))
      NE = int(edist % data(lc + 2 + 2*NR))

      ! determine restriction energy
      lc = lc + 2 + 2*(NR + NE)
      U = edist % data(lc + 1)

      n_sample = 0
      do
        ! Sample energy-dependent Watt fission spectrum
        E_out = watt_spectrum(Watt_a, Watt_b)

        ! accept energy based on restriction energy
        if (E_out <= E_in - U) exit

        ! check for large number of rejections
        n_sample = n_sample + 1
        if (n_sample == MAX_SAMPLE) then
          ! call write_particle_restart(p)
          message = "Too many rejections on Watt spectrum."
          call fatal_error()
        end if
      end do

    case (44)
      ! =======================================================================
      ! KALBACH-MANN CORRELATED SCATTERING

      if (.not. present(mu_out)) then
        ! call write_particle_restart(p)
        message = "Law 44 called without giving mu_out as argument."
        call fatal_error()
      end if

      ! read number of interpolation regions and incoming energies 
      NR = int(edist % data(1))
      NE = int(edist % data(2 + 2*NR))
      if (NR > 0) then
        ! call write_particle_restart(p)
        message = "Multiple interpolation regions not supported while &
             &attempting to sample Kalbach-Mann distribution."
        call fatal_error()
      end if

      ! find energy bin and calculate interpolation factor -- if the energy is
      ! outside the range of the tabulated energies, choose the first or last
      ! bins
      lc = 2 + 2*NR
      if (E_in < edist % data(lc+1)) then
        i = 1
        r = ZERO
      elseif (E_in > edist % data(lc+NE)) then
        i = NE - 1
        r = ONE
      else
        i = binary_search(edist % data(lc+1:lc+NE), NE, E_in)
        r = (E_in - edist%data(lc+i)) / & 
             (edist%data(lc+i+1) - edist%data(lc+i))
      end if

      ! Sample between the ith and (i+1)th bin
      r2 = prn()
      if (r > r2) then
        l = i + 1
      else
        l = i
      end if

      ! determine endpoints on grid i
      lc    = int(edist%data(2+2*NR+NE + i)) ! start of LDAT for i
      NP    = int(edist%data(lc + 2))
      E_i_1 = edist%data(lc + 2 + 1)
      E_i_K = edist%data(lc + 2 + NP)

      ! determine endpoints on grid i+1
      lc     = int(edist%data(2+2*NR+NE + i+1)) ! start of LDAT for i+1
      NP     = int(edist%data(lc + 2))
      E_i1_1 = edist%data(lc + 2 + 1)
      E_i1_K = edist%data(lc + 2 + NP)

      E_1 = E_i_1 + r*(E_i1_1 - E_i_1)
      E_K = E_i_K + r*(E_i1_K - E_i_K)

      ! determine location of outgoing energies, pdf, cdf for E(l)
      lc = int(edist % data(2 + 2*NR + NE + l))

      ! determine type of interpolation and number of discrete lines
      INTTp = int(edist % data(lc + 1))
      NP    = int(edist % data(lc + 2))
      if (INTTp > 10) then
        INTT = mod(INTTp,10)
        ND = (INTTp - INTT)/10
      else
        INTT = INTTp
        ND = 0
      end if

      if (ND > 0) then
        ! discrete lines present
        ! call write_particle_restart(p)
        message = "Discrete lines in continuous tabular distributed not &
             &yet supported"
        call fatal_error()
      end if

      ! determine outgoing energy bin
      r1 = prn()
      lc = lc + 2 ! start of EOUT
      c_k = edist % data(lc + 2*NP + 1)
      do k = 1, NP - 1
        c_k1 = edist % data(lc + 2*NP + k+1)
        if (r1 < c_k1) exit
        c_k = c_k1
      end do

      ! check to make sure k is <= NP - 1
      k = min(k, NP - 1)

      E_l_k = edist % data(lc+k)
      p_l_k = edist % data(lc+NP+k)
      if (INTT == HISTOGRAM) then
        ! Histogram interpolation
        if (p_l_k > ZERO) then
          E_out = E_l_k + (r1 - c_k)/p_l_k
        else
          E_out = E_l_k
        end if

        ! Determine Kalbach-Mann parameters
        KM_R = edist % data(lc + 3*NP + k)
        KM_A = edist % data(lc + 4*NP + k)

      elseif (INTT == LINEAR_LINEAR) then
        ! Linear-linear interpolation
        E_l_k1 = edist % data(lc+k+1)
        p_l_k1 = edist % data(lc+NP+k+1)

        ! Find E prime
        frac = (p_l_k1 - p_l_k)/(E_l_k1 - E_l_k)
        if (frac == ZERO) then
          E_out = E_l_k + (r1 - c_k)/p_l_k
        else
          E_out = E_l_k + (sqrt(max(ZERO, p_l_k*p_l_k + &
               2*frac*(r1 - c_k))) - p_l_k)/frac
        end if

        ! Determine Kalbach-Mann parameters
        R_k  = edist % data(lc + 3*NP + k)
        R_k1 = edist % data(lc + 3*NP + k+1)
        A_k  = edist % data(lc + 4*NP + k)
        A_k1 = edist % data(lc + 4*NP + k+1)

        KM_R = R_k + (R_k1 - R_k)*(E_out - E_l_k)/(E_l_k1 - E_l_k)
        KM_A = A_k + (A_k1 - A_k)*(E_out - E_l_k)/(E_l_k1 - E_l_k)
      else
        ! call write_particle_restart()
        message = "Unknown interpolation type: " // trim(to_str(INTT))
        call fatal_error()
      end if

      ! Now interpolate between incident energy bins i and i + 1
      if (l == i) then
        E_out = E_1 + (E_out - E_i_1)*(E_K - E_1)/(E_i_K - E_i_1)
      else
        E_out = E_1 + (E_out - E_i1_1)*(E_K - E_1)/(E_i1_K - E_i1_1)
      end if

      ! Sampled correlated angle from Kalbach-Mann parameters
      r3 = prn()
      r4 = prn()
      if (r3 > KM_R) then
        T = (TWO*r4 - ONE) * sinh(KM_A)
        mu_out = log(T + sqrt(T*T + ONE))/KM_A
      else
        mu_out = log(r4*exp(KM_A) + (ONE - r4)*exp(-KM_A))/KM_A
      end if

    case (61)
      ! =======================================================================
      ! CORRELATED ENERGY AND ANGLE DISTRIBUTION

      if (.not. present(mu_out)) then
        ! call write_particle_restart()
        message = "Law 44 called without giving mu_out as argument."
        call fatal_error()
      end if

      ! read number of interpolation regions and incoming energies 
      NR = int(edist % data(1))
      NE = int(edist % data(2 + 2*NR))
      if (NR > 0) then
        ! call write_particle_restart()
        message = "Multiple interpolation regions not supported while &
             &attempting to sample correlated energy-angle distribution."
        call fatal_error()
      end if

      ! find energy bin and calculate interpolation factor -- if the energy is
      ! outside the range of the tabulated energies, choose the first or last
      ! bins
      lc = 2 + 2*NR
      if (E_in < edist % data(lc+1)) then
        i = 1
        r = ZERO
      elseif (E_in > edist % data(lc+NE)) then
        i = NE - 1
        r = ONE
      else
        i = binary_search(edist % data(lc+1:lc+NE), NE, E_in)
        r = (E_in - edist%data(lc+i)) / & 
             (edist%data(lc+i+1) - edist%data(lc+i))
      end if

      ! Sample between the ith and (i+1)th bin
      r2 = prn()
      if (r > r2) then
        l = i + 1
      else
        l = i
      end if

      ! determine endpoints on grid i
      lc    = int(edist%data(2+2*NR+NE + i)) ! start of LDAT for i
      NP    = int(edist%data(lc + 2))
      E_i_1 = edist%data(lc + 2 + 1)
      E_i_K = edist%data(lc + 2 + NP)

      ! determine endpoints on grid i+1
      lc     = int(edist%data(2+2*NR+NE + i+1)) ! start of LDAT for i+1
      NP     = int(edist%data(lc + 2))
      E_i1_1 = edist%data(lc + 2 + 1)
      E_i1_K = edist%data(lc + 2 + NP)

      E_1 = E_i_1 + r*(E_i1_1 - E_i_1)
      E_K = E_i_K + r*(E_i1_K - E_i_K)

      ! determine location of outgoing energies, pdf, cdf for E(l)
      lc = int(edist % data(2 + 2*NR + NE + l))

      ! determine type of interpolation and number of discrete lines
      INTTp = int(edist % data(lc + 1))
      NP    = int(edist % data(lc + 2))
      if (INTTp > 10) then
        INTT = mod(INTTp,10)
        ND = (INTTp - INTT)/10
      else
        INTT = INTTp
        ND = 0
      end if

      if (ND > 0) then
        ! discrete lines present
        ! call write_particle_restart()
        message = "Discrete lines in continuous tabular distributed not &
             &yet supported"
        call fatal_error()
      end if

      ! determine outgoing energy bin
      r1 = prn()
      lc = lc + 2 ! start of EOUT
      c_k = edist % data(lc + 2*NP + 1)
      do k = 1, NP - 1
        c_k1 = edist % data(lc + 2*NP + k+1)
        if (r1 < c_k1) exit
        c_k = c_k1
      end do

      ! check to make sure k is <= NP - 1
      k = min(k, NP - 1)

      E_l_k = edist % data(lc+k)
      p_l_k = edist % data(lc+NP+k)
      if (INTT == HISTOGRAM) then
        ! Histogram interpolation
        if (p_l_k > ZERO) then
          E_out = E_l_k + (r1 - c_k)/p_l_k
        else
          E_out = E_l_k
        end if

      elseif (INTT == LINEAR_LINEAR) then
        ! Linear-linear interpolation
        E_l_k1 = edist % data(lc+k+1)
        p_l_k1 = edist % data(lc+NP+k+1)

        ! Find E prime
        frac = (p_l_k1 - p_l_k)/(E_l_k1 - E_l_k)
        if (frac == ZERO) then
          E_out = E_l_k + (r1 - c_k)/p_l_k
        else
          E_out = E_l_k + (sqrt(max(ZERO, p_l_k*p_l_k + &
               2*frac*(r1 - c_k))) - p_l_k)/frac
        end if
      else
        ! call write_particle_restart()
        message = "Unknown interpolation type: " // trim(to_str(INTT))
        call fatal_error()
      end if

      ! Now interpolate between incident energy bins i and i + 1
      if (l == i) then
        E_out = E_1 + (E_out - E_i_1)*(E_K - E_1)/(E_i_K - E_i_1)
      else
        E_out = E_1 + (E_out - E_i1_1)*(E_K - E_1)/(E_i1_K - E_i1_1)
      end if

      ! Find correlated angular distribution for closest outgoing energy bin
      if (r1 - c_k < c_k1 - r1) then
        lc = int(edist % data(lc + 3*NP + k))
      else
        lc = int(edist % data(lc + 3*NP + k + 1))
      end if

      ! Check if angular distribution is isotropic
      if (lc == 0) then
        mu_out = TWO * prn() - ONE
        return
      end if

      ! interpolation type and number of points in angular distribution
      JJ = int(edist % data(lc + 1))
      NP = int(edist % data(lc + 2))

      ! determine outgoing cosine bin
      r3 = prn()
      lc = lc + 2
      c_k = edist % data(lc + 2*NP + 1)
      do k = 1, NP - 1
        c_k1 = edist % data(lc + 2*NP + k+1)
        if (r3 < c_k1) exit
        c_k = c_k1
      end do

      ! check to make sure k is <= NP - 1
      k = min(k, NP - 1)

      p_k  = edist % data(lc + NP + k)
      mu_k = edist % data(lc + k)
      if (JJ == HISTOGRAM) then
        ! Histogram interpolation
        if (p_k > ZERO) then
          mu_out = mu_k + (r3 - c_k)/p_k
        else
          mu_out = mu_k
        end if

      elseif (JJ == LINEAR_LINEAR) then
        ! Linear-linear interpolation
        p_k1  = edist % data(lc + NP + k+1)
        mu_k1 = edist % data(lc + k+1)

        frac = (p_k1 - p_k)/(mu_k1 - mu_k)
        if (frac == ZERO) then
          mu_out = mu_k + (r3 - c_k)/p_k
        else
          mu_out = mu_k + (sqrt(p_k*p_k + 2*frac*(r3 - c_k))-p_k)/frac
        end if
      else
        ! call write_particle_restart()
        message = "Unknown interpolation type: " // trim(to_str(JJ))
        call fatal_error()
      end if

    case (66)
      ! =======================================================================
      ! N-BODY PHASE SPACE DISTRIBUTION

      ! read number of bodies in phase space and total mass ratio
      n_bodies = int(edist % data(1))
      Ap       = edist % data(2)

      ! determine E_max parameter
      E_max = (Ap - ONE)/Ap * (A/(A+ONE)*E_in + Q)

      ! x is essentially a Maxwellian distribution
      x = maxwell_spectrum(ONE)

      select case (n_bodies)
      case (3)
        y = maxwell_spectrum(ONE)
      case (4)
        r1 = prn()
        r2 = prn()
        r3 = prn()
        y = -log(r1*r2*r3)
      case (5)
        r1 = prn()
        r2 = prn()
        r3 = prn()
        r4 = prn()
        r5 = prn()
        r6 = prn()
        y = -log(r1*r2*r3*r4) - log(r5) * cos(PI/TWO*r6)**2
      end select

      ! now determine v and E_out
      v = x/(x+y)
      E_out = E_max * v

    case (67)
      ! =======================================================================
      ! LABORATORY ENERGY-ANGLE LAW

    end select

  end subroutine sample_energy

end module physics<|MERGE_RESOLUTION|>--- conflicted
+++ resolved
@@ -11,14 +11,7 @@
   use math,                   only: maxwell_spectrum, watt_spectrum
   use mesh,                   only: get_mesh_indices
   use output,                 only: write_message
-<<<<<<< HEAD
-  use particle_header,        only: LocalCoord
-  use particle_track,         only: initialize_particle_track, &
-                                    write_particle_track, &
-                                    finalize_particle_track
-=======
   use particle_header,        only: Particle
->>>>>>> 911e3d16
   use particle_restart_write, only: write_particle_restart
   use random_lcg,             only: prn
   use search,                 only: binary_search
@@ -26,180 +19,10 @@
 
   implicit none
 
-<<<<<<< HEAD
-contains
-
-!===============================================================================
-! TRANSPORT encompasses the main logic for moving a particle through geometry.
-!===============================================================================
-
-  subroutine transport()
-
-    integer :: surface_crossed ! surface which particle is on
-    integer :: lattice_crossed ! lattice boundary which particle crossed
-    integer :: last_cell       ! most recent cell particle was in
-    integer :: n_event         ! number of collisions/crossings
-    real(8) :: d_boundary      ! distance to nearest boundary
-    real(8) :: d_collision     ! sampled distance to collision
-    real(8) :: distance        ! distance particle travels
-    logical :: found_cell      ! found cell which particle is in?
-    type(LocalCoord), pointer :: coord => null()
-
-    ! Display message if high verbosity or trace is on
-    if (verbosity >= 9 .or. trace) then
-      message = "Simulating Particle " // trim(to_str(p % id))
-      call write_message()
-    end if
-
-    ! If the cell hasn't been determined based on the particle's location,
-    ! initiate a search for the current cell
-    if (p % coord % cell == NONE) then
-      call find_cell(found_cell)
-
-      ! Particle couldn't be located
-      if (.not. found_cell) then
-        message = "Could not locate particle " // trim(to_str(p % id))
-        call fatal_error()
-      end if
-
-      ! set birth cell attribute
-      p % cell_born = p % coord % cell
-    end if
-
-    ! Initialize number of events to zero
-    n_event = 0
-
-    ! Add paricle's starting weight to count for normalizing tallies later
-    total_weight = total_weight + p % wgt
-
-    ! Force calculation of cross-sections by setting last energy to zero 
-    micro_xs % last_E = ZERO
-
-    ! Prepare to write out particle track.
-    if (write_track) then
-      call initialize_particle_track()
-    endif
-
-    do while (p % alive)
-
-      ! Write particle track.
-      if (write_track) call write_particle_track()
-
-      if (check_overlaps) call check_cell_overlap()
-
-      ! Calculate microscopic and macroscopic cross sections -- note: if the
-      ! material is the same as the last material and the energy of the
-      ! particle hasn't changed, we don't need to lookup cross sections again.
-
-      if (p % material /= p % last_material) call calculate_xs()
-
-      ! Find the distance to the nearest boundary
-      call distance_to_boundary(d_boundary, surface_crossed, lattice_crossed)
-
-      ! Sample a distance to collision
-      if (material_xs % total == ZERO) then
-        d_collision = INFINITY
-      else
-        d_collision = -log(prn()) / material_xs % total
-      end if
-
-      ! Select smaller of the two distances
-      distance = min(d_boundary, d_collision)
-
-      ! Advance particle
-      coord => p % coord0
-      do while (associated(coord))
-        coord % xyz = coord % xyz + distance * coord % uvw
-        coord => coord % next
-      end do
-
-      ! Score track-length tallies
-      if (active_tracklength_tallies % size() > 0) &
-           call score_tracklength_tally(distance)
-
-      ! Score track-length estimate of k-eff
-      global_tallies(K_TRACKLENGTH) % value = &
-           global_tallies(K_TRACKLENGTH) % value + p % wgt * distance * &
-           material_xs % nu_fission
-
-      if (d_collision > d_boundary) then
-        ! ====================================================================
-        ! PARTICLE CROSSES SURFACE
-
-        last_cell = p % coord % cell
-        p % coord % cell = NONE
-        if (lattice_crossed /= NONE) then
-          ! Particle crosses lattice boundary
-          p % surface = NONE
-          call cross_lattice(lattice_crossed)
-          p % event = EVENT_LATTICE
-        else
-          ! Particle crosses surface
-          p % surface = surface_crossed
-          call cross_surface(last_cell)
-          p % event = EVENT_SURFACE
-        end if
-      else
-        ! ====================================================================
-        ! PARTICLE HAS COLLISION
-
-        ! Score collision estimate of keff
-        global_tallies(K_COLLISION) % value = &
-             global_tallies(K_COLLISION) % value + p % wgt * &
-             material_xs % nu_fission / material_xs % total
-
-        p % surface = NONE
-        call collision()
-
-        ! Save coordinates for tallying purposes
-        p % last_xyz = p % coord0 % xyz
-
-        ! Set last material to none since cross sections will need to be
-        ! re-evaluated
-        p % last_material = NONE
-
-        ! Set all uvws to base level -- right now, after a collision, only the
-        ! base level uvws are changed
-        coord => p % coord0
-        do while(associated(coord % next))
-          if (coord % next % rotated) then
-            ! If next level is rotated, apply rotation matrix
-            coord % next % uvw = matmul(cells(coord % cell) % &
-                 rotation, coord % uvw)
-          else
-            ! Otherwise, copy this level's direction
-            coord % next % uvw = coord % uvw
-          end if
-
-          ! Advance coordinate level
-          coord => coord % next
-        end do
-      end if
-
-      ! If particle has too many events, display warning and kill it
-      n_event = n_event + 1
-      if (n_event == MAX_EVENTS) then
-        message = "Particle " // trim(to_str(p%id)) // " underwent maximum &
-             &number of events."
-        call warning()
-        p % alive = .false.
-      end if
-
-    end do
-
-    ! Finish particle track.
-    if (write_track) then
-      call write_particle_track()
-      call finalize_particle_track()
-    endif
-
-  end subroutine transport
-=======
 ! TODO: Figure out how to write particle restart files in sample_angle,
 ! sample_energy, etc.
 
 contains
->>>>>>> 911e3d16
 
 !===============================================================================
 ! COLLISION samples a nuclide and reaction and then calls the appropriate
