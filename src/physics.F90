--- conflicted
+++ resolved
@@ -1051,7 +1051,6 @@
     integer,        intent(in)    :: i_nuclide
     integer,        intent(in)    :: i_reaction
 
-<<<<<<< HEAD
     integer :: d                            ! delayed group index
     integer :: nu_delay(MAX_DELAYED_GROUPS) ! number of delayed neutrons born
     integer :: i                            ! loop index
@@ -1062,21 +1061,8 @@
     real(8) :: phi                          ! fission neutron azimuthal angle
     real(8) :: weight                       ! weight adjustment for ufs method
     logical :: in_mesh                      ! source site in ufs mesh?
-    type(Nuclide),  pointer, save :: nuc => null()
-    type(Reaction), pointer, save :: rxn => null()
-!$omp threadprivate(nuc, rxn)
-=======
-    integer :: i            ! loop index
-    integer :: nu           ! actual number of neutrons produced
-    integer :: ijk(3)       ! indices in ufs mesh
-    real(8) :: nu_t         ! total nu
-    real(8) :: mu           ! fission neutron angular cosine
-    real(8) :: phi          ! fission neutron azimuthal angle
-    real(8) :: weight       ! weight adjustment for ufs method
-    logical :: in_mesh      ! source site in ufs mesh?
     type(Nuclide),  pointer :: nuc
     type(Reaction), pointer :: rxn
->>>>>>> 3edc2389
 
     ! Get pointers
     nuc => nuclides(i_nuclide)
