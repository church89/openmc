--- conflicted
+++ resolved
@@ -8,14 +8,6 @@
 
   use bank_header,     only: Bank
   use constants
-<<<<<<< HEAD
-  use set_header,      only: SetInt
-  use error,           only: fatal_error, warning, write_message
-  use geometry_header, only: Cell, Universe, Lattice, RectLattice, HexLattice
-  use hdf5_interface,  only: file_open, read_attribute, file_close, &
-                             hdf5_bank_t, hdf5_integer8_t
-=======
->>>>>>> a7869dce
   use input_xml,       only: read_input_xml
   use message_passing
   use random_lcg,      only: openmc_set_seed
@@ -119,18 +111,13 @@
 #endif
 
     integer                   :: mpi_err          ! MPI error code
-    integer                   :: bank_blocks(6)   ! Count for each datatype
+    integer                   :: bank_blocks(5)   ! Count for each datatype
 #ifdef OPENMC_MPIF08
-    type(MPI_Datatype)        :: bank_types(6)
+    type(MPI_Datatype)        :: bank_types(5)
 #else
-    integer                   :: bank_types(6)    ! Datatypes
+    integer                   :: bank_types(5)    ! Datatypes
 #endif
-<<<<<<< HEAD
-    integer(MPI_ADDRESS_KIND) :: bank_disp(6)     ! Displacements
-    logical    :: init_called
-=======
     integer(MPI_ADDRESS_KIND) :: bank_disp(5)     ! Displacements
->>>>>>> a7869dce
     type(Bank) :: b
 
     ! Indicate that MPI is turned on
@@ -146,16 +133,14 @@
     call MPI_GET_ADDRESS(b % uvw,           bank_disp(3), mpi_err)
     call MPI_GET_ADDRESS(b % E,             bank_disp(4), mpi_err)
     call MPI_GET_ADDRESS(b % delayed_group, bank_disp(5), mpi_err)
-    call MPI_GET_ADDRESS(b % particle,      bank_disp(6), mpi_err)
 
     ! Adjust displacements
     bank_disp = bank_disp - bank_disp(1)
 
     ! Define MPI_BANK for fission sites
-    bank_blocks = (/ 1, 3, 3, 1, 1, 1 /)
-    bank_types = (/ MPI_DOUBLE, MPI_DOUBLE, MPI_DOUBLE, MPI_DOUBLE, &
-         MPI_INT, MPI_INT /)
-    call MPI_TYPE_CREATE_STRUCT(6, bank_blocks, bank_disp, &
+    bank_blocks = (/ 1, 3, 3, 1, 1 /)
+    bank_types = (/ MPI_REAL8, MPI_REAL8, MPI_REAL8, MPI_REAL8, MPI_INTEGER /)
+    call MPI_TYPE_CREATE_STRUCT(5, bank_blocks, bank_disp, &
          bank_types, MPI_BANK, mpi_err)
     call MPI_TYPE_COMMIT(MPI_BANK, mpi_err)
 
@@ -163,47 +148,6 @@
 #endif
 
 !===============================================================================
-<<<<<<< HEAD
-! HDF5_INITIALIZE
-!===============================================================================
-
-  subroutine hdf5_initialize()
-
-    type(Bank),        target :: tmpb(2)         ! temporary Bank
-    integer                   :: hdf5_err
-    integer(HID_T)            :: coordinates_t   ! HDF5 type for 3 reals
-    integer(HSIZE_T)          :: dims(1) = (/3/) ! size of coordinates
-
-    ! Initialize FORTRAN interface.
-    call h5open_f(hdf5_err)
-
-    ! Create compound type for xyz and uvw
-    call h5tarray_create_f(H5T_NATIVE_DOUBLE, 1, dims, coordinates_t, hdf5_err)
-
-    ! Create the compound datatype for Bank
-    call h5tcreate_f(H5T_COMPOUND_F, h5offsetof(c_loc(tmpb(1)), &
-         c_loc(tmpb(2))), hdf5_bank_t, hdf5_err)
-    call h5tinsert_f(hdf5_bank_t, "wgt", h5offsetof(c_loc(tmpb(1)), &
-         c_loc(tmpb(1)%wgt)), H5T_NATIVE_DOUBLE, hdf5_err)
-    call h5tinsert_f(hdf5_bank_t, "xyz", h5offsetof(c_loc(tmpb(1)), &
-         c_loc(tmpb(1)%xyz)), coordinates_t, hdf5_err)
-    call h5tinsert_f(hdf5_bank_t, "uvw", h5offsetof(c_loc(tmpb(1)), &
-         c_loc(tmpb(1)%uvw)), coordinates_t, hdf5_err)
-    call h5tinsert_f(hdf5_bank_t, "E", h5offsetof(c_loc(tmpb(1)), &
-         c_loc(tmpb(1)%E)), H5T_NATIVE_DOUBLE, hdf5_err)
-    call h5tinsert_f(hdf5_bank_t, "delayed_group", h5offsetof(c_loc(tmpb(1)), &
-         c_loc(tmpb(1)%delayed_group)), H5T_NATIVE_INTEGER, hdf5_err)
-    call h5tinsert_f(hdf5_bank_t, "particle", h5offsetof(c_loc(tmpb(1)), &
-         c_loc(tmpb(1)%particle)), H5T_NATIVE_INTEGER, hdf5_err)
-
-    ! Determine type for integer(8)
-    hdf5_integer8_t = h5kind_to_type(8, H5_INTEGER_KIND)
-
-  end subroutine hdf5_initialize
-
-!===============================================================================
-=======
->>>>>>> a7869dce
 ! READ_COMMAND_LINE reads all parameters from the command line
 !===============================================================================
 
