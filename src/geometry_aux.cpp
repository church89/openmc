#include "openmc/geometry_aux.h"

#include <algorithm>  // for std::max
#include <sstream>
#include <unordered_set>

<<<<<<< HEAD
#include "cell.h"
#include "constants.h"
#include "error.h"
#include "geometry.h"
#include "lattice.h"
#include "material.h"
#include "settings.h"
#include "surface.h"
=======
#include "openmc/cell.h"
#include "openmc/constants.h"
#include "openmc/error.h"
#include "openmc/lattice.h"
#include "openmc/material.h"
>>>>>>> b941d3aa


namespace openmc {

//==============================================================================

void
adjust_indices()
{
  // Adjust material/fill idices.
  for (Cell* c : global_cells) {
    if (c->fill != C_NONE) {
      int32_t id = c->fill;
      auto search_univ = universe_map.find(id);
      auto search_lat = lattice_map.find(id);
      if (search_univ != universe_map.end()) {
        c->type = FILL_UNIVERSE;
        c->fill = search_univ->second;
      } else if (search_lat != lattice_map.end()) {
        c->type = FILL_LATTICE;
        c->fill = search_lat->second;
      } else {
        std::stringstream err_msg;
        err_msg << "Specified fill " << id << " on cell " << c->id
                << " is neither a universe nor a lattice.";
        fatal_error(err_msg);
      }
    } else {
      c->type = FILL_MATERIAL;
      for (auto it = c->material.begin(); it != c->material.end(); it++) {
        int32_t mid = *it;
        if (mid != MATERIAL_VOID) {
          auto search = material_map.find(mid);
          if (search != material_map.end()) {
            *it = search->second;
          } else {
            std::stringstream err_msg;
            err_msg << "Could not find material " << mid
                    << " specified on cell " << c->id;
            fatal_error(err_msg);
          }
        }
      }
    }
  }

  // Change cell.universe values from IDs to indices.
  for (Cell* c : global_cells) {
    auto search = universe_map.find(c->universe);
    if (search != universe_map.end()) {
      c->universe = search->second;
    } else {
      std::stringstream err_msg;
      err_msg << "Could not find universe " << c->universe
              << " specified on cell " << c->id;
      fatal_error(err_msg);
    }
  }

  // Change all lattice universe values from IDs to indices.
  for (Lattice* l : lattices_c) {
    l->adjust_indices();
  }
}

//==============================================================================

void
assign_temperatures()
{
  for (Cell* c : global_cells) {
    // Ignore non-material cells and cells with defined temperature.
    if (c->material.size() == 0) continue;
    if (c->sqrtkT.size() > 0) continue;

    c->sqrtkT.reserve(c->material.size());
    for (auto i_mat : c->material) {
      if (i_mat == MATERIAL_VOID) {
        // Set void region to 0K.
        c->sqrtkT.push_back(0);

      } else {
        if (global_materials[i_mat]->temperature >= 0) {
          // This material has a default temperature; use that value.
          auto T = global_materials[i_mat]->temperature;
          c->sqrtkT.push_back(std::sqrt(K_BOLTZMANN * T));
        } else {
          // Use the global default temperature.
          c->sqrtkT.push_back(std::sqrt(K_BOLTZMANN * temperature_default));
        }
      }
    }
  }
}

//==============================================================================

int32_t
find_root_universe()
{
  // Find all the universes listed as a cell fill.
  std::unordered_set<int32_t> fill_univ_ids;
  for (Cell* c : global_cells) {
    fill_univ_ids.insert(c->fill);
  }

  // Find all the universes contained in a lattice.
  for (Lattice* lat : lattices_c) {
    for (auto it = lat->begin(); it != lat->end(); ++it) {
      fill_univ_ids.insert(*it);
    }
    if (lat->outer != NO_OUTER_UNIVERSE) {
      fill_univ_ids.insert(lat->outer);
    }
  }

  // Figure out which universe is not in the set.  This is the root universe.
  bool root_found {false};
  int32_t root_univ;
  for (int32_t i = 0; i < global_universes.size(); i++) {
    auto search = fill_univ_ids.find(global_universes[i]->id);
    if (search == fill_univ_ids.end()) {
      if (root_found) {
        fatal_error("Two or more universes are not used as fill universes, so "
                    "it is not possible to distinguish which one is the root "
                    "universe.");
      } else {
        root_found = true;
        root_univ = i;
      }
    }
  }
  if (!root_found) fatal_error("Could not find a root universe.  Make sure "
       "there are no circular dependencies in the geometry.");

  return root_univ;
}

//==============================================================================

void
neighbor_lists()
{
  write_message("Building neighboring cells lists for each surface...", 6);

  for (int i = 0; i < global_cells.size(); i++) {
    for (auto token : global_cells[i]->region) {
      // Skip operator tokens.
      if (std::abs(token) >= OP_UNION) continue;

      // This token is a surface index.  Add the cell to the surface's list.
      if (token > 0) {
        global_surfaces[std::abs(token)-1]->neighbor_pos.push_back(i);
      } else {
        global_surfaces[std::abs(token)-1]->neighbor_neg.push_back(i);
      }
    }
  }

  for (Surface* surf : global_surfaces) {
    surf->neighbor_pos.shrink_to_fit();
    surf->neighbor_neg.shrink_to_fit();
  }
}

//==============================================================================

void
prepare_distribcell(int32_t* filter_cell_list, int n)
{
  // Read the list of cells contained in distribcell filters from Fortran.
  std::unordered_set<int32_t> distribcells;
  for (int i = 0; i < n; i++) {
    distribcells.insert(filter_cell_list[i]);
  }

  // Find all cells with distributed materials or temperatures.  Make sure that
  // the number of materials/temperatures matches the number of cell instances.
  for (int i = 0; i < global_cells.size(); i++) {
    Cell& c {*global_cells[i]};

    if (c.material.size() > 1) {
      if (c.material.size() != c.n_instances) {
        std::stringstream err_msg;
        err_msg <<  "Cell " << c.id <<  " was specified with "
              << c.material.size() << " materials but has " << c.n_instances
              << " distributed instances. The number of materials must equal "
              "one or the number of instances.";
        fatal_error(err_msg);
      }
      distribcells.insert(i);
    }

    if (c.sqrtkT.size() > 1) {
      if (c.sqrtkT.size() != c.n_instances) {
        std::stringstream err_msg;
        err_msg <<  "Cell " << c.id <<  " was specified with "
              << c.sqrtkT.size() << " temperatures but has " << c.n_instances
              << " distributed instances. The number of temperatures must equal "
              "one or the number of instances.";
        fatal_error(err_msg);
      }
      distribcells.insert(i);
    }
  }

  // Search through universes for distributed cells and assign each one a
  // unique distribcell array index.
  //TODO: off-by-one
  int distribcell_index = 1;
  std::vector<int32_t> target_univ_ids;
  for (Universe* u : global_universes) {
    for (auto cell_indx : u->cells) {
      if (distribcells.find(cell_indx) != distribcells.end()) {
        global_cells[cell_indx]->distribcell_index = distribcell_index;
        target_univ_ids.push_back(u->id);
        ++distribcell_index;
      }
    }
  }

  // Allocate the cell and lattice offset tables.
  int n_maps = target_univ_ids.size();
  for (Cell* c : global_cells) {
    if (c->type != FILL_MATERIAL) {
      c->offset.resize(n_maps, C_NONE);
    }
  }
  for (Lattice* lat : lattices_c) {
    lat->allocate_offset_table(n_maps);
  }

  // Fill the cell and lattice offset tables.
  for (int map = 0; map < target_univ_ids.size(); map++) {
    auto target_univ_id = target_univ_ids[map];
    for (Universe* univ : global_universes) {
      int32_t offset {0};  // TODO: is this a bug?  It matches F90 implementation.
      for (int32_t cell_indx : univ->cells) {
        Cell& c = *global_cells[cell_indx];

        if (c.type == FILL_UNIVERSE) {
          c.offset[map] = offset;
          int32_t search_univ = c.fill;
          offset += count_universe_instances(search_univ, target_univ_id);

        } else if (c.type == FILL_LATTICE) {
          Lattice& lat = *lattices_c[c.fill];
          offset = lat.fill_offset_table(offset, target_univ_id, map);
        }
      }
    }
  }
}

//==============================================================================

void
count_cell_instances(int32_t univ_indx)
{
  for (int32_t cell_indx : global_universes[univ_indx]->cells) {
    Cell& c = *global_cells[cell_indx];
    ++c.n_instances;

    if (c.type == FILL_UNIVERSE) {
      // This cell contains another universe.  Recurse into that universe.
      count_cell_instances(c.fill);

    } else if (c.type == FILL_LATTICE) {
      // This cell contains a lattice.  Recurse into the lattice universes.
      Lattice& lat = *lattices_c[c.fill];
      for (auto it = lat.begin(); it != lat.end(); ++it) {
        count_cell_instances(*it);
      }
    }
  }
}

//==============================================================================

int
count_universe_instances(int32_t search_univ, int32_t target_univ_id)
{
  //  If this is the target, it can't contain itself.
  if (global_universes[search_univ]->id == target_univ_id) {
    return 1;
  }

  int count {0};
  for (int32_t cell_indx : global_universes[search_univ]->cells) {
    Cell& c = *global_cells[cell_indx];

    if (c.type == FILL_UNIVERSE) {
      int32_t next_univ = c.fill;
      count += count_universe_instances(next_univ, target_univ_id);

    } else if (c.type == FILL_LATTICE) {
      Lattice& lat = *lattices_c[c.fill];
      for (auto it = lat.begin(); it != lat.end(); ++it) {
        int32_t next_univ = *it;
        count += count_universe_instances(next_univ, target_univ_id);
      }
    }
  }

  return count;
}

//==============================================================================

std::string
distribcell_path_inner(int32_t target_cell, int32_t map, int32_t target_offset,
                       const Universe& search_univ, int32_t offset)
{
  std::stringstream path;

  path << "u" << search_univ.id << "->";

  // Check to see if this universe directly contains the target cell.  If so,
  // write to the path and return.
  for (int32_t cell_indx : search_univ.cells) {
    if ((cell_indx == target_cell) && (offset == target_offset)) {
      Cell& c = *global_cells[cell_indx];
      path << "c" << c.id;
      return path.str();
    }
  }

  // The target must be further down the geometry tree and contained in a fill
  // cell or lattice cell in this universe.  Find which cell contains the
  // target.
  std::vector<std::int32_t>::const_reverse_iterator cell_it
       {search_univ.cells.crbegin()};
  for (; cell_it != search_univ.cells.crend(); ++cell_it) {
    Cell& c = *global_cells[*cell_it];

    // Material cells don't contain other cells so ignore them.
    if (c.type != FILL_MATERIAL) {
      int32_t temp_offset;
      if (c.type == FILL_UNIVERSE) {
        temp_offset = offset + c.offset[map];
      } else {
        Lattice& lat = *lattices_c[c.fill];
        int32_t indx = lat.universes.size()*map + lat.begin().indx;
        temp_offset = offset + lat.offsets[indx];
      }

      // The desired cell is the first cell that gives an offset smaller or
      // equal to the target offset.
      if (temp_offset <= target_offset) break;
    }
  }

  // Add the cell to the path string.
  Cell& c = *global_cells[*cell_it];
  path << "c" << c.id << "->";

  if (c.type == FILL_UNIVERSE) {
    // Recurse into the fill cell.
    offset += c.offset[map];
    path << distribcell_path_inner(target_cell, map, target_offset,
                                   *global_universes[c.fill], offset);
    return path.str();
  } else {
    // Recurse into the lattice cell.
    Lattice& lat = *lattices_c[c.fill];
    path << "l" << lat.id;
    for (ReverseLatticeIter it = lat.rbegin(); it != lat.rend(); ++it) {
      int32_t indx = lat.universes.size()*map + it.indx;
      int32_t temp_offset = offset + lat.offsets[indx];
      if (temp_offset <= target_offset) {
        offset = temp_offset;
        path << "(" << lat.index_to_string(it.indx) << ")->";
        path << distribcell_path_inner(target_cell, map, target_offset,
                                       *global_universes[*it], offset);
        return path.str();
      }
    }
  }
}

//==============================================================================

int
distribcell_path_len(int32_t target_cell, int32_t map, int32_t target_offset,
                     int32_t root_univ)
{
  Universe& root = *global_universes[root_univ];
  std::string path_ {distribcell_path_inner(target_cell, map, target_offset,
                                            root, 0)};
  return path_.size() + 1;
}

//==============================================================================

void
distribcell_path(int32_t target_cell, int32_t map, int32_t target_offset,
                 int32_t root_univ, char* path)
{
  Universe& root = *global_universes[root_univ];
  std::string path_ {distribcell_path_inner(target_cell, map, target_offset,
                                            root, 0)};
  path_.copy(path, path_.size());
  path[path_.size()] = '\0';
}

//==============================================================================

int
maximum_levels(int32_t univ)
{
  int levels_below {0};

  for (int32_t cell_indx : global_universes[univ]->cells) {
    Cell& c = *global_cells[cell_indx];
    if (c.type == FILL_UNIVERSE) {
      int32_t next_univ = c.fill;
      levels_below = std::max(levels_below, maximum_levels(next_univ));
    } else if (c.type == FILL_LATTICE) {
      Lattice& lat = *lattices_c[c.fill];
      for (auto it = lat.begin(); it != lat.end(); ++it) {
        int32_t next_univ = *it;
        levels_below = std::max(levels_below, maximum_levels(next_univ));
      }
    }
  }

  ++levels_below;
  return levels_below;
}

//==============================================================================

void
free_memory_geometry_c()
{
  for (Cell* c : global_cells) {delete c;}
  global_cells.clear();
  cell_map.clear();
  n_cells = 0;

  for (Universe* u : global_universes) {delete u;}
  global_universes.clear();
  universe_map.clear();

  for (Lattice* lat : lattices_c) {delete lat;}
  lattices_c.clear();
  lattice_map.clear();

  overlap_check_count.clear();
}

} // namespace openmc<|MERGE_RESOLUTION|>--- conflicted
+++ resolved
@@ -4,22 +4,14 @@
 #include <sstream>
 #include <unordered_set>
 
-<<<<<<< HEAD
-#include "cell.h"
-#include "constants.h"
-#include "error.h"
-#include "geometry.h"
-#include "lattice.h"
-#include "material.h"
-#include "settings.h"
-#include "surface.h"
-=======
 #include "openmc/cell.h"
 #include "openmc/constants.h"
 #include "openmc/error.h"
+#include "openmc/geometry.h"
 #include "openmc/lattice.h"
 #include "openmc/material.h"
->>>>>>> b941d3aa
+#include "openmc/settings.h"
+#include "openmc/surface.h"
 
 
 namespace openmc {
@@ -102,9 +94,9 @@
         c->sqrtkT.push_back(0);
 
       } else {
-        if (global_materials[i_mat]->temperature >= 0) {
+        if (global_materials[i_mat]->temperature_ >= 0) {
           // This material has a default temperature; use that value.
-          auto T = global_materials[i_mat]->temperature;
+          auto T = global_materials[i_mat]->temperature_;
           c->sqrtkT.push_back(std::sqrt(K_BOLTZMANN * T));
         } else {
           // Use the global default temperature.
